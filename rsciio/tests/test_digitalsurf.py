--- conflicted
+++ resolved
@@ -688,6 +688,7 @@
     assert Zmax == maxval
 
 
+
 @pytest.mark.parametrize("transpose", [True, False])
 def test_writetestobjects_rgb(tmp_path, transpose):
     # This is just a different test function because the
@@ -727,6 +728,7 @@
     for ax, ax2, ax3 in zip(a, b, c):
         assert np.allclose(ax.axis, ax2.axis)
         assert np.allclose(ax.axis, ax3.axis)
+
 
 
 @pytest.mark.parametrize(
@@ -744,6 +746,7 @@
     assert np.allclose(gen2.data, gen.data)
 
 
+
 @pytest.mark.parametrize("compressed", [True, False])
 def test_writegeneric_nans(tmp_path, compressed):
     """This test establishes the capability of saving a generic signal
@@ -761,6 +764,7 @@
     assert np.allclose(gen2.data, gen.data, equal_nan=True)
 
 
+
 def test_writegeneric_transposedprofile(tmp_path):
     """This test checks the expected behaviour that a transposed profile gets
     correctly saved but a warning is raised."""
@@ -776,7 +780,6 @@
     assert np.allclose(gen2.data, gen.data)
 
 
-<<<<<<< HEAD
 def test_writegeneric_transposedsurface(tmp_path,):
     """This test establishes the possibility of saving RGBA surface series while discarding
     A channel and warning"""
@@ -796,8 +799,6 @@
     assert np.allclose(gen.data, gen2.data)
 
 
-=======
->>>>>>> 7cfd261d
 @pytest.mark.parametrize(
     "dtype",
     [
@@ -813,6 +814,7 @@
         gen.save(fgen, overwrite=True)
 
 
+
 def test_writegeneric_failingformat(tmp_path):
     gen = hs.signals.Signal1D(np.zeros((3, 4, 5, 6)))
     fgen = tmp_path.joinpath("test.sur")
