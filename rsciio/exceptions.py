--- conflicted
+++ resolved
@@ -1,5 +1,3 @@
-<<<<<<< HEAD
-=======
 # -*- coding: utf-8 -*-
 # Copyright 2007-2022 The HyperSpy developers
 #
@@ -18,7 +16,7 @@
 # You should have received a copy of the GNU General Public License
 # along with RosettaSciIO. If not, see <https://www.gnu.org/licenses/#GPL>.
 
->>>>>>> 77e79b05
+
 class MountainsMapFileError(Exception):
     def __init__(self, msg="Corrupt Mountainsmap file"):
         self.error = msg
