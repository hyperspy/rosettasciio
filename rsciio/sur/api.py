--- conflicted
+++ resolved
@@ -24,18 +24,12 @@
 # original_metadata or other
 
 import logging
-<<<<<<< HEAD
-
-=======
->>>>>>> 77e79b05
+
 # Dateutil allows to parse date but I don't think it's useful here
 # import dateutil.parser
 
 import numpy as np
-<<<<<<< HEAD
-
-=======
->>>>>>> 77e79b05
+
 # Commented for now because I don't know what purpose it serves
 # import traits.api as t
 
@@ -77,10 +71,7 @@
     _object_type : dict key: int containing the mountainsmap object types
 
     """
-<<<<<<< HEAD
-
-=======
->>>>>>> 77e79b05
+
     # Object types
     _mountains_object_types = {
         -1: "_ERROR",
@@ -114,27 +105,18 @@
         # The signal_dict dictionnary has to be returned by the
         # file_reader function. Apparently original_metadata needs
         # to be set
-<<<<<<< HEAD
         self.signal_dict = {
             "data": np.empty((0, 0, 0)),
             "axes": [],
             "metadata": {},
             "original_metadata": {},
         }
-=======
-        self.signal_dict = {'data': np.empty((0,0,0)),
-                            'axes': [],
-                            'metadata': {},
-                            'original_metadata': {}
-                            }
->>>>>>> 77e79b05
 
         # Dictionary to store, read and write fields in the binary file
         # defined in the MountainsMap SDK. Structure is
         # _work_dict['Field']['value'] : access field value
         # _work_dict['Field']['b_unpack_fn'](f) : unpack value from file f
         # _work_dict['Field']['b_pack_fn'](f,v): pack value v in file f
-<<<<<<< HEAD
         self._work_dict = {
             "_01_Signature": {
                 "value": "DSCOMPRESSED",
@@ -447,383 +429,6 @@
                 "b_pack_fn": lambda f, v: 0,  # Not implemented
             },
         }
-=======
-        self._work_dict = \
-            {
-            "_01_Signature":
-                {
-                'value':"DSCOMPRESSED",
-                'b_unpack_fn': lambda f: self._get_str(f,12,"DSCOMPRESSED"),
-                'b_pack_fn': lambda f,v: self._set_str(f,v,12),
-                },
-            "_02_Format":
-                {
-                'value':0,
-                'b_unpack_fn': self._get_int16,
-                'b_pack_fn': self._set_int16,
-                },
-            "_03_Number_of_Objects":
-                {
-                'value':1,
-                'b_unpack_fn': self._get_int16,
-                'b_pack_fn': self._set_int16,
-                },
-            "_04_Version":
-                {
-                'value':1,
-                'b_unpack_fn': self._get_int16,
-                'b_pack_fn': self._set_int16,
-                },
-            "_05_Object_Type":
-                {
-                'value':2,
-                'b_unpack_fn': self._get_int16,
-                'b_pack_fn': self._set_int16,
-                },
-            "_06_Object_Name":
-                {
-                'value':"",
-                'b_unpack_fn': lambda f: self._get_str(f,30,"DOSONLY"),
-                'b_pack_fn': lambda f,v: self._set_str(f,v,30),
-                },
-            "_07_Operator_Name":
-                {
-                'value':"",
-                'b_unpack_fn': lambda f: self._get_str(f,30,""),
-                'b_pack_fn': lambda f,v: self._set_str(f,v,30),
-                },
-            "_08_P_Size":
-                {
-                'value':1,
-                'b_unpack_fn': self._get_int16,
-                'b_pack_fn': self._set_int16,
-                },
-            "_09_Acquisition_Type":
-                {
-                'value':0,
-                'b_unpack_fn': self._get_int16,
-                'b_pack_fn': self._set_int16,
-                },
-            "_10_Range_Type":
-                {
-                'value':0,
-                'b_unpack_fn': self._get_int16,
-                'b_pack_fn': self._set_int16,
-                },
-            "_11_Special_Points":
-                {
-                'value':0,
-                'b_unpack_fn': self._get_int16,
-                'b_pack_fn': self._set_int16,
-                },
-            "_12_Absolute":
-                {
-                'value':0,
-                'b_unpack_fn': self._get_int16,
-                'b_pack_fn': self._set_int16,
-                },
-            "_13_Gauge_Resolution":
-                {
-                'value':0.0,
-                'b_unpack_fn': self._get_float,
-                'b_pack_fn': self._set_float,
-                },
-            "_14_W_Size":
-                {
-                'value':0,
-                'b_unpack_fn': self._get_int32,
-                'b_pack_fn': self._set_int32,
-                },
-            "_15_Size_of_Points":
-                {
-                'value':16,
-                'b_unpack_fn':lambda f: self._get_int16(f,32),
-                'b_pack_fn': self._set_int16,
-                },
-            "_16_Zmin":
-                {
-                'value':0,
-                'b_unpack_fn':self._get_int32,
-                'b_pack_fn':self._set_int32,
-                },
-            "_17_Zmax":
-                {
-                'value':0,
-                'b_unpack_fn':self._get_int32,
-                'b_pack_fn': self._set_int32,
-                },
-            "_18_Number_of_Points":
-                {
-                'value':0,
-                'b_unpack_fn': self._get_int32,
-                'b_pack_fn': self._set_int32,
-                },
-            "_19_Number_of_Lines":
-                {
-                'value':0,
-                'b_unpack_fn':self._get_int32,
-                'b_pack_fn':self._set_int32,
-                },
-            "_20_Total_Nb_of_Pts":
-                {
-                'value':0,
-                'b_unpack_fn': self._get_int32,
-                'b_pack_fn': self._set_int32
-                },
-            "_21_X_Spacing":
-                {
-                'value':1.0,
-                'b_unpack_fn': self._get_float,
-                'b_pack_fn': self._set_float,
-                },
-            "_22_Y_Spacing":
-                {
-                'value':1.0,
-                'b_unpack_fn': self._get_float,
-                'b_pack_fn': self._set_float,
-                 },
-            "_23_Z_Spacing":
-                {
-                'value':1.0,
-                'b_unpack_fn': self._get_float,
-                'b_pack_fn': self._set_float,
-                },
-            "_24_Name_of_X_Axis":
-                {
-                'value':'X',
-                'b_unpack_fn': lambda f: self._get_str(f,16,"X"),
-                'b_pack_fn': lambda f,v: self._set_str(f,v,16),
-                },
-            "_25_Name_of_Y_Axis":
-                {
-                'value':'Y',
-                'b_unpack_fn': lambda f: self._get_str(f,16,"Y"),
-                'b_pack_fn': lambda f,v: self._set_str(f,v,16),
-                },
-            "_26_Name_of_Z_Axis":
-                {
-                'value':'Z',
-                'b_unpack_fn': lambda f: self._get_str(f,16,"Z"),
-                'b_pack_fn': lambda f,v: self._set_str(f,v,16),
-                },
-            "_27_X_Step_Unit":
-                {
-                'value':'um',
-                'b_unpack_fn': lambda f: self._get_str(f,16,"um"),
-                'b_pack_fn': lambda f,v: self._set_str(f,v,16),
-                },
-            "_28_Y_Step_Unit":
-                {
-                'value':'um',
-                'b_unpack_fn': lambda f: self._get_str(f,16,"um"),
-                'b_pack_fn': lambda f,v: self._set_str(f,v,16),
-                },
-            "_29_Z_Step_Unit":
-                {
-                'value':'um',
-                'b_unpack_fn': lambda f: self._get_str(f,16,"um"),
-                'b_pack_fn': lambda f,v: self._set_str(f,v,16),
-                },
-            "_30_X_Length_Unit":
-                {
-                'value':'um',
-                'b_unpack_fn': lambda f: self._get_str(f,16,"um"),
-                'b_pack_fn': lambda f,v: self._set_str(f,v,16),
-                },
-            "_31_Y_Length_Unit":
-                {
-                'value':'um',
-                'b_unpack_fn': lambda f: self._get_str(f,16,"um"),
-                'b_pack_fn': lambda f,v: self._set_str(f,v,16),
-                },
-            "_32_Z_Length_Unit":
-                {
-                'value':'um',
-                'b_unpack_fn': lambda f: self._get_str(f,16,"um"),
-                'b_pack_fn': lambda f,v: self._set_str(f,v,16),
-                },
-            "_33_X_Unit_Ratio":
-                {
-                'value':1.0,
-                'b_unpack_fn': self._get_float,
-                'b_pack_fn': self._set_float,
-                },
-            "_34_Y_Unit_Ratio":
-                {
-                'value':1.0,
-                'b_unpack_fn': self._get_float,
-                'b_pack_fn': self._set_float,
-                },
-            "_35_Z_Unit_Ratio":
-                {
-                'value':1.0,
-                'b_unpack_fn': self._get_float,
-                'b_pack_fn': self._set_float,
-                },
-            "_36_Imprint":
-                {
-                'value':0,
-                'b_unpack_fn': self._get_int16,
-                'b_pack_fn': self._set_int16,
-                },
-            "_37_Inverted":
-                {
-                'value':0,
-                'b_unpack_fn': self._get_int16,
-                'b_pack_fn': self._set_int16,
-                },
-            "_38_Levelled":
-                {
-                'value':0,
-                'b_unpack_fn': self._get_int16,
-                'b_pack_fn': self._set_int16,
-                },
-            "_39_Obsolete":
-                {
-                'value':0,
-                'b_unpack_fn': lambda f: self._get_bytes(f,12),
-                'b_pack_fn': lambda f,v: self._set_bytes(f,v,12),
-                },
-            "_40_Seconds":
-                {
-                'value':0,
-                'b_unpack_fn': self._get_int16,
-                'b_pack_fn': self._set_int16,
-                },
-            "_41_Minutes":
-                {
-                'value':0,
-                'b_unpack_fn': self._get_int16,
-                'b_pack_fn': self._set_int16,
-                },
-            "_42_Hours":
-                {
-                'value':0,
-                'b_unpack_fn': self._get_int16,
-                'b_pack_fn': self._set_int16,
-                },
-            "_43_Day":
-                {
-                'value':0,
-                'b_unpack_fn': self._get_int16,
-                'b_pack_fn': self._set_int16,
-                },
-            "_44_Month":
-                {
-                'value':0,
-                'b_unpack_fn': self._get_int16,
-                'b_pack_fn': self._set_int16,
-                },
-            "_45_Year":
-                {
-                'value':0,
-                'b_unpack_fn': self._get_int16,
-                'b_pack_fn': self._set_int16,
-                },
-            "_46_Day_of_week":
-                {
-                'value':0,
-                'b_unpack_fn': self._get_int16,
-                'b_pack_fn': self._set_int16,
-                },
-            "_47_Measurement_duration":
-                {
-                'value':0.0,
-                'b_unpack_fn': self._get_float,
-                'b_pack_fn': self._set_float,
-                },
-            "_48_Compressed_data_size":
-                {
-                'value':0,
-                'b_unpack_fn':self._get_uint32,
-                'b_pack_fn':self._set_uint32,
-                },
-            "_49_Obsolete":
-                {
-                'value':0,
-                'b_unpack_fn': lambda f: self._get_bytes(f,6),
-                'b_pack_fn': lambda f,v: self._set_bytes(f,v,6),
-                },
-            "_50_Comment_size":
-                {
-                'value':0,
-                'b_unpack_fn': self._get_int16,
-                'b_pack_fn': self._set_int16,
-                },
-            "_51_Private_size":
-                {
-                'value':0,
-                'b_unpack_fn': self._get_int16,
-                'b_pack_fn': self._set_int16,
-                },
-            "_52_Client_zone":
-                {
-                'value':0,
-                'b_unpack_fn': lambda f: self._get_bytes(f,128),
-                'b_pack_fn': lambda f,v: self._set_bytes(f,v,128),
-                },
-            "_53_X_Offset":
-                {
-                'value':0.0,
-                'b_unpack_fn': self._get_float,
-                'b_pack_fn': self._set_float,
-                },
-            "_54_Y_Offset":
-                {
-                'value':0.0,
-                'b_unpack_fn': self._get_float,
-                'b_pack_fn': self._set_float,
-                },
-            "_55_Z_Offset":
-                {
-                'value':0.0,
-                'b_unpack_fn': self._get_float,
-                'b_pack_fn': self._set_float,
-                },
-            "_56_T_Spacing":\
-                {
-                'value':0.0,
-                'b_unpack_fn': self._get_float,
-                'b_pack_fn': self._set_float,
-                },
-            "_57_T_Offset":
-                {
-                'value':0.0,
-                'b_unpack_fn': self._get_float,
-                'b_pack_fn': self._set_float,
-                },
-            "_58_T_Axis_Name":
-                {
-                'value':'T',
-                'b_unpack_fn': lambda f: self._get_str(f,13,"Wavelength"),
-                'b_pack_fn': lambda f,v: self._set_str(f,v,13),
-                },
-            "_59_T_Step_Unit":
-                {
-                'value':'um',
-                'b_unpack_fn': lambda f: self._get_str(f,13,"nm"),
-                'b_pack_fn': lambda f,v: self._set_str(f,v,13),
-                },
-            "_60_Comment":
-                {
-                'value':0,
-                'b_unpack_fn': self._unpack_comment,
-                'b_pack_fn': self._pack_comment,
-                },
-            "_61_Private_zone":
-                {
-                'value':0,
-                'b_unpack_fn': self._unpack_private,
-                'b_pack_fn': self._pack_private,
-                },
-            "_62_points":
-                {
-                'value':0,
-                'b_unpack_fn': self._unpack_data,
-                'b_pack_fn': lambda f,v: 0, #Not implemented
-                },
-            }
->>>>>>> 77e79b05
 
         # List of all measurement
         self._list_sur_file_content = []
@@ -848,11 +453,7 @@
         of objects. The file is thus read iteratively and from metadata of the
         first file"""
 
-<<<<<<< HEAD
         with open(self.filename, "rb") as f:
-=======
-        with open(self.filename,'rb') as f:
->>>>>>> 77e79b05
             # We read the first object
             self._read_single_sur_object(f)
             # We append the first object to the content list
@@ -862,15 +463,9 @@
             self._N_data_channels = self._get_work_dict_key_value("_08_P_Size")
 
             # Determine how many objects we need to read
-<<<<<<< HEAD
             if self._N_data_channels > 0 and self._N_data_object > 0:
                 N_objects_to_read = self._N_data_channels * self._N_data_object
             elif self._N_data_channels > 0:
-=======
-            if self._N_data_channels>0 and self._N_data_object>0:
-                N_objects_to_read = self._N_data_channels*self._N_data_object
-            elif self._N_data_channels>0:
->>>>>>> 77e79b05
                 N_objects_to_read = self._N_data_channels
             elif self._N_data_object > 0:
                 N_objects_to_read = self._N_data_object
@@ -878,24 +473,14 @@
                 N_objects_to_read = 1
 
             # Lookup what object type we are dealing with and save
-<<<<<<< HEAD
             self._Object_type = DigitalSurfHandler._mountains_object_types[
                 self._get_work_dict_key_value("_05_Object_Type")
             ]
-=======
-            self._Object_type = \
-                DigitalSurfHandler._mountains_object_types[ \
-                    self._get_work_dict_key_value("_05_Object_Type")]
->>>>>>> 77e79b05
 
             # if more than 1
             if N_objects_to_read > 1:
                 # continue reading until everything is done
-<<<<<<< HEAD
                 for i in range(1, N_objects_to_read):
-=======
-                for i in range(1,N_objects_to_read):
->>>>>>> 77e79b05
                     # We read an object
                     self._read_single_sur_object(f)
                     # We append it to content list
@@ -918,13 +503,9 @@
         """Create a signal dict with an unpacked object"""
 
         # If the signal is of the type spectrum or hypercard
-<<<<<<< HEAD
         if self._Object_type in [
             "_HYPCARD",
         ]:
-=======
-        if self._Object_type in ["_HYPCARD",]:
->>>>>>> 77e79b05
             self._build_hyperspectral_map()
             # self._build_hyperspectral_signal_type()
         elif self._Object_type in ["_SPECTRUM"]:
@@ -997,11 +578,7 @@
         # in a serie.
         # Here it needs to be checked that the T axis scale is not 0 Otherwise
         # it raises hyperspy errors
-<<<<<<< HEAD
         scale = unpacked_dict["_56_T_Spacing"]
-=======
-        scale = unpacked_dict['_56_T_Spacing']
->>>>>>> 77e79b05
         if scale == 0:
             scale = 1
 
@@ -1027,31 +604,8 @@
         # Check that the object contained only one object.
         # Probably overkill at this point but better safe than sorry
         if len(self._list_sur_file_content) != 1:
-<<<<<<< HEAD
             raise MountainsMapFileError(
                 "Input {:s} File is not of Hyperspectral type".format(self._Object_type)
-=======
-            raise MountainsMapFileError("Input {:s} File is not of Hyperspectral type".format(self._Object_type))
-
-        # We get the dictionary with all the data
-        hypdic = self._list_sur_file_content[0]
-
-        # Add all the axes to the signal dict
-        self.signal_dict['axes'].append(\
-            self._build_Yax(hypdic,ind=0,nav=True))
-        self.signal_dict['axes'].append(\
-            self._build_Xax(hypdic,ind=1,nav=True))
-        # Wavelength axis in hyperspectral surface files are stored as T Axis
-        # with length set as _14_W_Size
-        self.signal_dict['axes'].append(\
-            self._build_Tax(hypdic,'_14_W_Size',ind=2,nav=False))
-
-        # We reshape the data in the correct format
-        self.signal_dict['data'] = hypdic['_62_points'].reshape(\
-            hypdic['_19_Number_of_Lines'],
-            hypdic['_18_Number_of_Points'],
-            hypdic['_14_W_Size'],
->>>>>>> 77e79b05
             )
 
         # We get the dictionary with all the data
@@ -1091,18 +645,10 @@
         hypdic = self._list_sur_file_content[0]
 
         # Add the axe to the signal dict
-<<<<<<< HEAD
         self.signal_dict["axes"].append(self._build_Xax(hypdic, ind=0, nav=False))
 
         # We reshape the data in the correct format
         self.signal_dict["data"] = hypdic["_62_points"]
-=======
-        self.signal_dict['axes'].append(\
-            self._build_Xax(hypdic,ind=0,nav=False))
-
-        # We reshape the data in the correct format
-        self.signal_dict['data'] = hypdic['_62_points']
->>>>>>> 77e79b05
 
         # Build the metadata
         self._set_metadata_and_original_metadata(hypdic)
@@ -1117,7 +663,6 @@
         hypdic = self._list_sur_file_content[0]
 
         # Add the signal axis_src to the signal dict
-<<<<<<< HEAD
         self.signal_dict["axes"].append(self._build_Xax(hypdic, ind=1, nav=False))
 
         # If there is more than 1 spectrum also add the navigation axis
@@ -1132,22 +677,6 @@
                 hypdic["_18_Number_of_Points"],
             )
         )
-=======
-        self.signal_dict['axes'].append(\
-            self._build_Xax(hypdic,ind=1,nav=False))
-
-        # If there is more than 1 spectrum also add the navigation axis
-        if hypdic['_19_Number_of_Lines'] != 1:
-            self.signal_dict['axes'].append(\
-                self._build_Yax(hypdic,ind=0,nav=True))
-
-        # We reshape the data in the correct format.
-        # Edit: the data is now squeezed for unneeded dimensions
-        self.signal_dict['data'] = np.squeeze(hypdic['_62_points'].reshape(\
-            hypdic['_19_Number_of_Lines'],
-            hypdic['_18_Number_of_Points'],
-            ))
->>>>>>> 77e79b05
 
         self._set_metadata_and_original_metadata(hypdic)
 
@@ -1164,21 +693,12 @@
         self._set_metadata_and_original_metadata(hypdic)
 
         # Add the series-axis to the signal dict
-<<<<<<< HEAD
         self.signal_dict["axes"].append(
             self._build_Tax(hypdic, "_03_Number_of_Objects", ind=0, nav=True)
         )
 
         # All objects must share the same signal axis
         self.signal_dict["axes"].append(self._build_Xax(hypdic, ind=1, nav=False))
-=======
-        self.signal_dict['axes'].append(\
-            self._build_Tax(hypdic,'_03_Number_of_Objects',ind=0,nav=True))
-
-        # All objects must share the same signal axis
-        self.signal_dict['axes'].append(\
-            self._build_Xax(hypdic,ind=1,nav=False))
->>>>>>> 77e79b05
 
         # We put all the data together
         data = []
@@ -1201,25 +721,12 @@
         hypdic = self._list_sur_file_content[0]
 
         # Add all the axes to the signal dict
-<<<<<<< HEAD
         self.signal_dict["axes"].append(self._build_Yax(hypdic, ind=0, nav=False))
         self.signal_dict["axes"].append(self._build_Xax(hypdic, ind=1, nav=False))
 
         # We reshape the data in the correct format
         shape = (hypdic["_19_Number_of_Lines"], hypdic["_18_Number_of_Points"])
         self.signal_dict["data"] = hypdic["_62_points"].reshape(shape)
-=======
-        self.signal_dict['axes'].append(\
-            self._build_Yax(hypdic,ind=0,nav=False))
-        self.signal_dict['axes'].append(\
-            self._build_Xax(hypdic,ind=1,nav=False))
-
-
-
-        # We reshape the data in the correct format
-        shape = (hypdic['_19_Number_of_Lines'],hypdic['_18_Number_of_Points'])
-        self.signal_dict['data'] = hypdic['_62_points'].reshape(shape)
->>>>>>> 77e79b05
 
         self._set_metadata_and_original_metadata(hypdic)
 
@@ -1236,7 +743,6 @@
         self._set_metadata_and_original_metadata(hypdic)
 
         # Add the series-axis to the signal dict
-<<<<<<< HEAD
         self.signal_dict["axes"].append(
             self._build_Tax(hypdic, "_03_Number_of_Objects", ind=0, nav=True)
         )
@@ -1247,19 +753,6 @@
 
         # shape of the surfaces in the series
         shape = (hypdic["_19_Number_of_Lines"], hypdic["_18_Number_of_Points"])
-=======
-        self.signal_dict['axes'].append(\
-            self._build_Tax(hypdic,'_03_Number_of_Objects',ind=0,nav=True))
-
-        # All objects must share the same signal axes
-        self.signal_dict['axes'].append(\
-                self._build_Yax(hypdic,ind=1,nav=False))
-        self.signal_dict['axes'].append(\
-            self._build_Xax(hypdic,ind=2,nav=False))
-
-        # shape of the surfaces in the series
-        shape = (hypdic['_19_Number_of_Lines'],hypdic['_18_Number_of_Points'])
->>>>>>> 77e79b05
         # We put all the data together
         data = []
         for obj in self._list_sur_file_content:
@@ -1280,7 +773,6 @@
         self._set_metadata_and_original_metadata(hypdic)
 
         # Add the series-axis to the signal dict
-<<<<<<< HEAD
         self.signal_dict["axes"].append(
             self._build_Tax(hypdic, "_08_P_Size", ind=0, nav=True)
         )
@@ -1291,30 +783,13 @@
 
         # shape of the surfaces in the series
         shape = (hypdic["_19_Number_of_Lines"], hypdic["_18_Number_of_Points"])
-=======
-        self.signal_dict['axes'].append(\
-            self._build_Tax(hypdic,'_08_P_Size',ind=0,nav=True))
-
-        # All objects must share the same signal axes
-        self.signal_dict['axes'].append(\
-                self._build_Yax(hypdic,ind=1,nav=False))
-        self.signal_dict['axes'].append(\
-            self._build_Xax(hypdic,ind=2,nav=False))
-
-        # shape of the surfaces in the series
-        shape = (hypdic['_19_Number_of_Lines'],hypdic['_18_Number_of_Points'])
->>>>>>> 77e79b05
         # We put all the data together
         data = []
         for obj in self._list_sur_file_content:
             data.append(obj["_62_points"].reshape(shape))
 
         # Pushing data into the dictionary
-<<<<<<< HEAD
         self.signal_dict["data"] = np.stack(data)
-=======
-        self.signal_dict['data'] = np.stack(data)
->>>>>>> 77e79b05
 
     def _build_RGB_image(
         self,
@@ -1329,7 +804,6 @@
         self._set_metadata_and_original_metadata(hypdic)
 
         # Add the series-axis to the signal dict
-<<<<<<< HEAD
         self.signal_dict["axes"].append(
             self._build_Tax(hypdic, "_08_P_Size", ind=0, nav=True)
         )
@@ -1340,30 +814,13 @@
 
         # shape of the surfaces in the series
         shape = (hypdic["_19_Number_of_Lines"], hypdic["_18_Number_of_Points"])
-=======
-        self.signal_dict['axes'].append(\
-            self._build_Tax(hypdic,'_08_P_Size',ind=0,nav=True))
-
-        # All objects must share the same signal axes
-        self.signal_dict['axes'].append(\
-                self._build_Yax(hypdic,ind=1,nav=False))
-        self.signal_dict['axes'].append(\
-            self._build_Xax(hypdic,ind=2,nav=False))
-
-        # shape of the surfaces in the series
-        shape = (hypdic['_19_Number_of_Lines'],hypdic['_18_Number_of_Points'])
->>>>>>> 77e79b05
         # We put all the data together
         data = []
         for obj in self._list_sur_file_content:
             data.append(obj["_62_points"].reshape(shape))
 
         # Pushing data into the dictionary
-<<<<<<< HEAD
         self.signal_dict["data"] = np.stack(data)
-=======
-        self.signal_dict['data'] = np.stack(data)
->>>>>>> 77e79b05
 
         self.signal_dict.update({"post_process": [self.post_process_RGB]})
 
@@ -1384,27 +841,15 @@
         """
 
         # Formatting for complicated strings. We add parentheses to units
-<<<<<<< HEAD
         qty_unit = unpacked_dict["_29_Z_Step_Unit"]
         # We strip unit from any character that might pre-format it
         qty_unit = qty_unit.strip(" \t\n()[]")
-=======
-        qty_unit = unpacked_dict['_29_Z_Step_Unit']
-        # We strip unit from any character that might pre-format it
-        qty_unit = qty_unit.strip(' \t\n()[]')
->>>>>>> 77e79b05
         # If unit string is still truthy after strip we add parentheses
         if qty_unit:
             qty_unit = "({:s})".format(qty_unit)
 
         quantity_str = " ".join([unpacked_dict["_26_Name_of_Z_Axis"], qty_unit]).strip()
 
-<<<<<<< HEAD
-=======
-        quantity_str = " ".join([
-            unpacked_dict['_26_Name_of_Z_Axis'],qty_unit]).strip()
-
->>>>>>> 77e79b05
         # Date and time are set in metadata only if all values are not set to 0
 
         date = [
@@ -1457,7 +902,6 @@
             # Iteration over the Number of Data channels
             for j in range(self._N_data_channels):
                 # Creating a dictionary key for each object
-<<<<<<< HEAD
                 k = (i + 1) * (j + 1)
                 key = "Object_{:d}_Channel_{:d}".format(i, j)
                 original_metadata_dict.update({key: {}})
@@ -1472,19 +916,6 @@
                     if l not in ("_62_points", "_61_Private_zone")
                 }
                 original_metadata_dict[key].update({"Header": headerdict})
-=======
-                k = (i+1)*(j+1)
-                key = "Object_{:d}_Channel_{:d}".format(i,j)
-                original_metadata_dict.update({key:{}})
-
-                # We load one full object header
-                a = self._list_sur_file_content[k-1]
-
-                # Save it as original metadata dictionary
-                headerdict = {"H"+l.lstrip('_'):a[l] for l in a if l not in \
-                    ("_62_points",'_61_Private_zone')}
-                original_metadata_dict[key].update({"Header" : headerdict})
->>>>>>> 77e79b05
 
                 # The second dictionary might contain custom mountainsmap params
                 parsedict = {}
@@ -1529,11 +960,7 @@
         """
 
         # Titlestart markers start with Prefix ($) followed by underscore
-<<<<<<< HEAD
         TITLESTART = "{:s}_".format(prefix)
-=======
-        TITLESTART = '{:s}_'.format(prefix)
->>>>>>> 77e79b05
 
         # We start by assuming that the comment string is valid
         # but contains 0 valid (= parsable) lines
@@ -1554,11 +981,7 @@
                 # starts with prefix
                 else:
                     # We check that line contains delimiter and prefix
-<<<<<<< HEAD
                     # if it does the count of valid line is increased
-=======
-                    #i f it does the count of valid line is increased
->>>>>>> 77e79b05
                     if delimiter in line and line.startswith(prefix):
                         N_valid_lines += 1
                     # Otherwise the whole comment string is thrown out
@@ -1566,11 +989,7 @@
                         valid = False
 
         # finally, it total number of valid line is 0 we throw out this comments
-<<<<<<< HEAD
         if N_valid_lines == 0:
-=======
-        if N_valid_lines ==0:
->>>>>>> 77e79b05
             valid = False
 
         # return falsiness of the string.
@@ -1596,15 +1015,9 @@
         # dictMS is created as an empty dictionnary
         dictMS = {}
         # Title lines start with an underscore
-<<<<<<< HEAD
         TITLESTART = "{:s}_".format(prefix)
 
         for line in strMS.splitlines():
-=======
-        TITLESTART = '{:s}_'.format(prefix)
-
-        for line in strMS.splitlines() :
->>>>>>> 77e79b05
             # Here we ignore any empty line or line starting with @@
             ignore = False
             if not line.strip() or line.startswith("@@"):
@@ -1613,22 +1026,13 @@
             if not ignore:
                 if line.startswith(TITLESTART):
                     # We strip keys from whitespace at the end and beginning
-<<<<<<< HEAD
                     keyMain = line[len(TITLESTART) :].strip()
-=======
-                    keyMain = line[len(TITLESTART):].strip()
->>>>>>> 77e79b05
                     dictMS[keyMain] = {}
                 elif line.startswith(prefix):
                     key, *liValue = line.split(delimiter)
                     # Key is also stripped from beginning or end whitespace
-<<<<<<< HEAD
                     key = key[len(prefix) :].strip()
                     strValue = liValue[0] if len(liValue) > 0 else ""
-=======
-                    key = key[len(prefix):].strip()
-                    strValue = liValue[0] if len(liValue)>0 else ""
->>>>>>> 77e79b05
                     # remove whitespace at the beginning of value
                     strValue = strValue.strip()
                     liValue = strValue.split(" ")
@@ -1764,52 +1168,29 @@
         file. This causes an error in the series of data"""
 
         # Size of datapoints in bytes. Always int16 (==2) or 32 (==4)
-<<<<<<< HEAD
         Psize = int(self._get_work_dict_key_value("_15_Size_of_Points") / 8)
         dtype = np.int16 if Psize == 2 else np.int32
 
         if self._get_work_dict_key_value("_01_Signature") != "DSCOMPRESSED":
-=======
-        Psize = int(self._get_work_dict_key_value('_15_Size_of_Points')/8)
-        dtype = np.int16 if Psize == 2 else np.int32
-
-        if self._get_work_dict_key_value('_01_Signature') != 'DSCOMPRESSED' :
->>>>>>> 77e79b05
             # If the points are not compressed we need to read the exact
             # size occupied by datapoints
 
             # Datapoints in X and Y dimensions
-<<<<<<< HEAD
             Npts_tot = self._get_work_dict_key_value("_20_Total_Nb_of_Pts")
             # Datasize in WL
             Wsize = self._get_work_dict_key_value("_14_W_Size")
-=======
-            Npts_tot = self._get_work_dict_key_value('_20_Total_Nb_of_Pts')
-            # Datasize in WL
-            Wsize = self._get_work_dict_key_value('_14_W_Size')
->>>>>>> 77e79b05
 
             # We need to take into account the fact that Wsize is often
             # set to 0 instead of 1 in non-spectral data to compute the
             # space occupied by data in the file
-<<<<<<< HEAD
             readsize = Npts_tot * Psize
             if Wsize != 0:
                 readsize *= Wsize
-=======
-            readsize = Npts_tot*Psize
-            if Wsize != 0:
-                readsize*=Wsize
->>>>>>> 77e79b05
             # if Npts_channel is not 0:
             #    readsize*=Npts_channel
 
             # Read the exact size of the data
-<<<<<<< HEAD
             _points = np.frombuffer(file.read(readsize), dtype=dtype)
-=======
-            _points = np.frombuffer(file.read(readsize),dtype=dtype)
->>>>>>> 77e79b05
             # _points = np.fromstring(file.read(readsize),dtype=dtype)
 
         else:
@@ -1827,21 +1208,13 @@
                 zipLengthData.append(self._get_uint32(file))
 
             # We now initialize an empty binary string to store the results
-<<<<<<< HEAD
             rawData = b""
-=======
-            rawData = b''
->>>>>>> 77e79b05
             for i in range(_directoryCount):
                 # And for each stream we uncompress using zip lib
                 # and add it to raw string
                 rawData += zlib.decompress(file.read(zipLengthData[i]))
 
-<<<<<<< HEAD
             # Finally numpy converts it to a numeric object
-=======
-            # Finally, numpy converts it to a numeric object
->>>>>>> 77e79b05
             _points = np.frombuffer(rawData, dtype=dtype)
             # _points = np.fromstring(rawData, dtype=dtype)
 
@@ -1853,7 +1226,6 @@
             nm = _points == self._get_work_dict_key_value("_16_Zmin") - 2
 
         # We set the point in the numeric scale
-<<<<<<< HEAD
         _points = _points.astype(float) * self._get_work_dict_key_value(
             "_23_Z_Spacing"
         ) * self._get_work_dict_key_value(
@@ -1861,12 +1233,6 @@
         ) + self._get_work_dict_key_value(
             "_55_Z_Offset"
         )
-=======
-        _points = _points.astype(float) \
-            * self._get_work_dict_key_value("_23_Z_Spacing") \
-            * self._get_work_dict_key_value("_35_Z_Unit_Ratio") \
-            + self._get_work_dict_key_value("_55_Z_Offset")
->>>>>>> 77e79b05
 
         _points[nm] = np.nan
         # Return the points, rescaled
