# -*- coding: utf-8 -*-
# Copyright 2007-2023 The HyperSpy developers
#
# This file is part of RosettaSciIO.
#
# RosettaSciIO is free software: you can redistribute it and/or modify
# it under the terms of the GNU General Public License as published by
# the Free Software Foundation, either version 3 of the License, or
# (at your option) any later version.
#
# RosettaSciIO is distributed in the hope that it will be useful,
# but WITHOUT ANY WARRANTY; without even the implied warranty of
# MERCHANTABILITY or FITNESS FOR A PARTICULAR PURPOSE.  See the
# GNU General Public License for more details.
#
# You should have received a copy of the GNU General Public License
# along with RosettaSciIO. If not, see <https://www.gnu.org/licenses/#GPL>.

# Plugin to read the mountainsmap surface format (sur)
# Current state can bring support to the surface format if the file is an
# attolight hyperspectral map, but cannot bring write nor support for other
# mountainsmap files (.pro etc.). I need to write some tests, check whether the
# comments can be systematically parsed into metadata and write a support for
# original_metadata or other

import ast
import datetime
import logging
import os
import re
import struct
import warnings
import zlib
from copy import deepcopy

# Commented for now because I don't know what purpose it serves
# import traits.api as t
# Dateutil allows to parse date but I don't think it's useful here
# import dateutil.parser
import numpy as np

# Maybe later we can implement reading the class with the io utils tools instead
# of re-defining read functions in the class
# import rsciio.utils.readfile as iou
# This module will prove useful when we write the export function
# import rsciio.utils.tools
# DictionaryTreeBrowser class handles the fancy metadata dictionnaries
# from hyperspy.misc.utils import DictionaryTreeBrowser
from rsciio._docstrings import (
    FILENAME_DOC,
    LAZY_UNSUPPORTED_DOC,
    RETURNS_DOC,
    SIGNAL_DOC,
)
from rsciio.utils.date_time_tools import get_date_time_from_metadata
from rsciio.utils.exceptions import MountainsMapFileError
from rsciio.utils.rgb_tools import is_rgb, is_rgba

_logger = logging.getLogger(__name__)


class DigitalSurfHandler(object):
    """Class to read Digital Surf MountainsMap files.

    Attributes
    ----------
    filename, signal_dict, _work_dict, _list_sur_file_content, _Object_type,
    _N_data_object, _N_data_channels,

    Methods
    -------
    parse_file, parse_header, get_image_dictionaries

    Class Variables
    ---------------
    _object_type : dict key: int containing the mountainsmap object types

    """

    # Object types
    _mountains_object_types = {
        -1: "_ERROR",
        0: "_UNKNOWN",
        1: "_PROFILE",
        2: "_SURFACE",
        3: "_BINARYIMAGE",
        4: "_PROFILESERIE",
        5: "_SURFACESERIE",
        6: "_MERIDIANDISC",
        7: "_MULTILAYERPROFILE",
        8: "_MULTILAYERSURFACE",
        9: "_PARALLELDISC",  # not implemented
        10: "_INTENSITYIMAGE",
        11: "_INTENSITYSURFACE",
        12: "_RGBIMAGE",
        13: "_RGBSURFACE",  # Deprecated
        14: "_FORCECURVE",  # Deprecated
        15: "_SERIEOFFORCECURVE",  # Deprecated
        16: "_RGBINTENSITYSURFACE",  # Surface + Image
        17: "_CONTOURPROFILE",
        18: "_SERIESOFRGBIMAGES",
        20: "_SPECTRUM",
        21: "_HYPCARD",
    }

    def __init__(self, filename: str):
        # We do not need to check for file existence here because
        # io module implements it in the load function
        self.filename = filename

        # The signal_dict dictionnary has to be returned by the
        # file_reader function. By default, we return the minimal
        # mandatory fields
        self.signal_dict = {
            "data": np.empty((0, 0, 0)),
            "axes": [],
            "metadata": {},
            "original_metadata": {},
        }

        # Dictionary to store, read and write fields in the binary file
        # defined in the MountainsMap SDK. Structure is
        # _work_dict['Field']['value'] : access field value
        # _work_dict['Field']['b_unpack_fn'](f) : unpack value from file f
        # _work_dict['Field']['b_pack_fn'](f,v): pack value v in file f
        self._work_dict = {
            "_01_Signature": {
                "value": "DSCOMPRESSED",  # Uncompressed key is DIGITAL SURF
                "b_unpack_fn": lambda f: self._get_str(f, 12),
                "b_pack_fn": lambda f, v: self._set_str(f, v, 12),
            },
            "_02_Format": {
                "value": 0,
                "b_unpack_fn": self._get_int16,
                "b_pack_fn": self._set_int16,
            },
            "_03_Number_of_Objects": {
                "value": 1,
                "b_unpack_fn": self._get_uint16,
                "b_pack_fn": self._set_uint16,
            },
            "_04_Version": {
                "value": 1,
                "b_unpack_fn": self._get_int16,
                "b_pack_fn": self._set_int16,
            },
            "_05_Object_Type": {
                "value": 2,
                "b_unpack_fn": self._get_int16,
                "b_pack_fn": self._set_int16,
            },
            "_06_Object_Name": {
                "value": "",
                "b_unpack_fn": lambda f: self._get_str(
                    f,
                    30,
                ),
                "b_pack_fn": lambda f, v: self._set_str(f, v, 30),
            },
            "_07_Operator_Name": {
                "value": "ROSETTA",
                "b_unpack_fn": lambda f: self._get_str(
                    f,
                    30,
                ),
                "b_pack_fn": lambda f, v: self._set_str(f, v, 30),
            },
            "_08_P_Size": {
                "value": 1,
                "b_unpack_fn": self._get_int16,
                "b_pack_fn": self._set_int16,
            },
            "_09_Acquisition_Type": {
                "value": 0,
                "b_unpack_fn": self._get_int16,
                "b_pack_fn": self._set_int16,
            },
            "_10_Range_Type": {
                "value": 0,
                "b_unpack_fn": self._get_int16,
                "b_pack_fn": self._set_int16,
            },
            "_11_Special_Points": {
                "value": 0,
                "b_unpack_fn": self._get_int16,
                "b_pack_fn": self._set_int16,
            },
            "_12_Absolute": {
                "value": 0,
                "b_unpack_fn": self._get_int16,
                "b_pack_fn": self._set_int16,
            },
            "_13_Gauge_Resolution": {
                "value": 0.0,
                "b_unpack_fn": self._get_float,
                "b_pack_fn": self._set_float,
            },
            "_14_W_Size": {
                "value": 0,
                "b_unpack_fn": self._get_uint32,
                "b_pack_fn": self._set_uint32,
            },
            "_15_Size_of_Points": {
                "value": 16,
                "b_unpack_fn": self._get_int16,
                "b_pack_fn": self._set_int16,
            },
            "_16_Zmin": {
                "value": 0,
                "b_unpack_fn": self._get_int32,
                "b_pack_fn": self._set_int32,
            },
            "_17_Zmax": {
                "value": 0,
                "b_unpack_fn": self._get_int32,
                "b_pack_fn": self._set_int32,
            },
            "_18_Number_of_Points": {
                "value": 1,
                "b_unpack_fn": self._get_int32,
                "b_pack_fn": self._set_int32,
            },
            "_19_Number_of_Lines": {
                "value": 1,
                "b_unpack_fn": self._get_int32,
                "b_pack_fn": self._set_int32,
            },
            "_20_Total_Nb_of_Pts": {
                "value": 1,
                "b_unpack_fn": self._get_int32,
                "b_pack_fn": self._set_int32,
            },
            "_21_X_Spacing": {
                "value": 1.0,
                "b_unpack_fn": self._get_float,
                "b_pack_fn": self._set_float,
            },
            "_22_Y_Spacing": {
                "value": 1.0,
                "b_unpack_fn": self._get_float,
                "b_pack_fn": self._set_float,
            },
            "_23_Z_Spacing": {
                "value": 1.0,
                "b_unpack_fn": self._get_float,
                "b_pack_fn": self._set_float,
            },
            "_24_Name_of_X_Axis": {
                "value": "X",
                "b_unpack_fn": lambda f: self._get_str(f, 16),
                "b_pack_fn": lambda f, v: self._set_str(f, v, 16),
            },
            "_25_Name_of_Y_Axis": {
                "value": "Y",
                "b_unpack_fn": lambda f: self._get_str(f, 16),
                "b_pack_fn": lambda f, v: self._set_str(f, v, 16),
            },
            "_26_Name_of_Z_Axis": {
                "value": "Z",
                "b_unpack_fn": lambda f: self._get_str(f, 16),
                "b_pack_fn": lambda f, v: self._set_str(f, v, 16),
            },
            "_27_X_Step_Unit": {
                "value": "um",
                "b_unpack_fn": lambda f: self._get_str(f, 16),
                "b_pack_fn": lambda f, v: self._set_str(f, v, 16),
            },
            "_28_Y_Step_Unit": {
                "value": "um",
                "b_unpack_fn": lambda f: self._get_str(f, 16),
                "b_pack_fn": lambda f, v: self._set_str(f, v, 16),
            },
            "_29_Z_Step_Unit": {
                "value": "um",
                "b_unpack_fn": lambda f: self._get_str(f, 16),
                "b_pack_fn": lambda f, v: self._set_str(f, v, 16),
            },
            "_30_X_Length_Unit": {
                "value": "um",
                "b_unpack_fn": lambda f: self._get_str(f, 16),
                "b_pack_fn": lambda f, v: self._set_str(f, v, 16),
            },
            "_31_Y_Length_Unit": {
                "value": "um",
                "b_unpack_fn": lambda f: self._get_str(f, 16),
                "b_pack_fn": lambda f, v: self._set_str(f, v, 16),
            },
            "_32_Z_Length_Unit": {
                "value": "um",
                "b_unpack_fn": lambda f: self._get_str(f, 16),
                "b_pack_fn": lambda f, v: self._set_str(f, v, 16),
            },
            "_33_X_Unit_Ratio": {
                "value": 1.0,
                "b_unpack_fn": self._get_float,
                "b_pack_fn": self._set_float,
            },
            "_34_Y_Unit_Ratio": {
                "value": 1.0,
                "b_unpack_fn": self._get_float,
                "b_pack_fn": self._set_float,
            },
            "_35_Z_Unit_Ratio": {
                "value": 1.0,
                "b_unpack_fn": self._get_float,
                "b_pack_fn": self._set_float,
            },
            "_36_Imprint": {
                "value": 0,
                "b_unpack_fn": self._get_int16,
                "b_pack_fn": self._set_int16,
            },
            "_37_Inverted": {
                "value": 0,
                "b_unpack_fn": self._get_int16,
                "b_pack_fn": self._set_int16,
            },
            "_38_Levelled": {
                "value": 0,
                "b_unpack_fn": self._get_int16,
                "b_pack_fn": self._set_int16,
            },
            "_39_Obsolete": {
                "value": b"",
                "b_unpack_fn": lambda f: self._get_bytes(f, 12),
                "b_pack_fn": lambda f, v: self._set_bytes(f, v, 12),
            },
            "_40_Seconds": {
                "value": 0,
                "b_unpack_fn": self._get_int16,
                "b_pack_fn": self._set_int16,
            },
            "_41_Minutes": {
                "value": 0,
                "b_unpack_fn": self._get_int16,
                "b_pack_fn": self._set_int16,
            },
            "_42_Hours": {
                "value": 0,
                "b_unpack_fn": self._get_int16,
                "b_pack_fn": self._set_int16,
            },
            "_43_Day": {
                "value": 0,
                "b_unpack_fn": self._get_int16,
                "b_pack_fn": self._set_int16,
            },
            "_44_Month": {
                "value": 0,
                "b_unpack_fn": self._get_int16,
                "b_pack_fn": self._set_int16,
            },
            "_45_Year": {
                "value": 0,
                "b_unpack_fn": self._get_int16,
                "b_pack_fn": self._set_int16,
            },
            "_46_Day_of_week": {
                "value": 0,
                "b_unpack_fn": self._get_int16,
                "b_pack_fn": self._set_int16,
            },
            "_47_Measurement_duration": {
                "value": 0.0,
                "b_unpack_fn": self._get_float,
                "b_pack_fn": self._set_float,
            },
            "_48_Compressed_data_size": {
                "value": 0,
                "b_unpack_fn": self._get_uint32,
                "b_pack_fn": self._set_uint32,
            },
            "_49_Obsolete": {
                "value": b"",
                "b_unpack_fn": lambda f: self._get_bytes(f, 6),
                "b_pack_fn": lambda f, v: self._set_bytes(f, v, 6),
            },
            "_50_Comment_size": {
                "value": 0,
                "b_unpack_fn": self._get_int16,
                "b_pack_fn": self._set_int16,
            },
            "_51_Private_size": {
                "value": 0,
                "b_unpack_fn": self._get_int16,
                "b_pack_fn": self._set_int16,
            },
            "_52_Client_zone": {
                "value": b"",
                "b_unpack_fn": lambda f: self._get_bytes(f, 128),
                "b_pack_fn": lambda f, v: self._set_bytes(f, v, 128),
            },
            "_53_X_Offset": {
                "value": 0.0,
                "b_unpack_fn": self._get_float,
                "b_pack_fn": self._set_float,
            },
            "_54_Y_Offset": {
                "value": 0.0,
                "b_unpack_fn": self._get_float,
                "b_pack_fn": self._set_float,
            },
            "_55_Z_Offset": {
                "value": 0.0,
                "b_unpack_fn": self._get_float,
                "b_pack_fn": self._set_float,
            },
            "_56_T_Spacing": {
                "value": 0.0,
                "b_unpack_fn": self._get_float,
                "b_pack_fn": self._set_float,
            },
            "_57_T_Offset": {
                "value": 0.0,
                "b_unpack_fn": self._get_float,
                "b_pack_fn": self._set_float,
            },
            "_58_T_Axis_Name": {
                "value": "T",
                "b_unpack_fn": lambda f: self._get_str(f, 13),
                "b_pack_fn": lambda f, v: self._set_str(f, v, 13),
            },
            "_59_T_Step_Unit": {
                "value": "um",
                "b_unpack_fn": lambda f: self._get_str(f, 13),
                "b_pack_fn": lambda f, v: self._set_str(f, v, 13),
            },
            "_60_Comment": {
                "value": 0,
                "b_unpack_fn": self._unpack_comment,
                "b_pack_fn": self._pack_comment,
            },
            "_61_Private_zone": {
                "value": b"",
                "b_unpack_fn": self._unpack_private,
                "b_pack_fn": self._pack_private,
            },
            "_62_points": {
                "value": 0,
                "b_unpack_fn": self._unpack_data,
                "b_pack_fn": self._pack_data,
            },
        }

        # List of all measurement
        self._list_sur_file_content = []

        # The surface files convention is that when saving multiple data
        # objects at once, they are all packed in the same binary file.
        # Every single object contains a full header with all the sections,
        # but only the first one contains the relevant infos about
        # object type, the number of objects in the file and other.
        # Hence they will be made attributes.
        # Object type
        self._Object_type = "_UNKNOWN"

        # Number of data objects in the file.
        self._N_data_objects = 1
        self._N_data_channels = 1

        # Attributes useful for save and export

        # Number of nav / sig axes
        self._n_ax_nav: int = 0
        self._n_ax_sig: int = 0

        # All as a rsciio-convention axis dict or empty
        self.Xaxis: dict = {}
        self.Yaxis: dict = {}
        self.Zaxis: dict = {}
        self.Taxis: dict = {}

        # These must be set in the split functions
        self.data_split = []
        self.objtype_split = []

    # File Writer Inner methods

    def _write_sur_file(self):
        """Write self._list_sur_file_content to a file. This method is
        start-and-forget. The brainwork is performed in the construction
        of sur_file_content list of dictionaries."""

        with open(self.filename, "wb") as f:
            for dic in self._list_sur_file_content:
                # Extremely important! self._work_dict must access
                # other fields to properly encode and decode data,
                # comments etc. etc.
                self._move_values_to_workdict(dic)
                # Then inner consistency is trivial
                for key in self._work_dict:
                    self._work_dict[key]["b_pack_fn"](f, self._work_dict[key]["value"])

    def _build_sur_file_contents(
        self,
        set_comments: str = "auto",
        is_special: bool = False,
        compressed: bool = True,
        comments: dict = {},
        object_name: str = "",
        operator_name: str = "",
        absolute: int = 0,
        private_zone: bytes = b"",
        client_zone: bytes = b"",
    ):
        """Build the _sur_file_content list necessary to write a signal dictionary to
        a ``.sur`` or ``.pro`` file. The signal dictionary's inner consistency is the
        responsibility of hyperspy, and the this function's responsibility is to make
        a consistent list of _sur_file_content."""

        self._list_sur_file_content = []

        # Compute number of navigation / signal axes
        self._n_ax_nav, self._n_ax_sig = DigitalSurfHandler._get_n_axes(
            self.signal_dict
        )

        # Choose object type based on number of navigation and signal axes
        # Populate self._Object_type
        # Populate self.Xaxis, self.Yaxis, self.Taxis (if not empty)
        # Populate self.data_split and self.objtype_split (always)
        self._split_signal_dict()

        # Raise error if wrong extension
        # self._validate_filename()

        # Get a dictionary to be saved in the comment fielt of exported file
        comment_dict = self._get_comment_dict(
            self.signal_dict["original_metadata"], method=set_comments, custom=comments
        )
        # Convert the dictionary to a string of suitable format.
        comment_str = self._stringify_dict(comment_dict)

        # A _work_dict is created for each of the data arrays and object
        # that have splitted from the main object. In most cases, only a
        # single object is present in the split.
        for data, objtype in zip(self.data_split, self.objtype_split):
            self._build_workdict(
                data,
                objtype,
                self.signal_dict["metadata"],
                comment=comment_str,
                is_special=is_special,
                compressed=compressed,
                object_name=object_name,
                operator_name=operator_name,
                absolute=absolute,
                private_zone=private_zone,
                client_zone=client_zone,
            )
            # if the objects are multiple, comment is erased after the first
            # object. This is not mandatory, but makes marginally smaller files.
            if comment_str:
                comment_str = ""

            # Finally we push it all to the content list.
            self._append_work_dict_to_content()

    # Signal dictionary analysis methods
    @staticmethod
    def _get_n_axes(sig_dict: dict):
        """Return number of navigation and signal axes in the signal dict (in that order).
        Could be moved away from the .sur api as other functions probably use this as well

        Args:
            sig_dict (dict): signal dict, has to contain keys: 'data', 'axes', 'metadata'

        Returns:
            Tuple[int,int]: nax_nav,nax_sig. Number of navigation and signal axes
        """
        nax_nav = 0
        nax_sig = 0
        for ax in sig_dict["axes"]:
            if ax["navigate"]:
                nax_nav += 1
            else:
                nax_sig += 1
        return nax_nav, nax_sig

    def _is_spectrum(self) -> bool:
        """Determine if a signal is a spectrum type based on axes naming
        for export of sur_files. Could be cross-checked with other criteria
        such as hyperspy subclass etc... For now we keep it simple. If it has
        an ax named like a spectral axis, then probably its a spectrum."""

        spectrumlike_axnames = ["Wavelength", "Energy", "Energy Loss", "E"]
        is_spec = False

        for ax in self.signal_dict["axes"]:
            if ax["name"] in spectrumlike_axnames:
                is_spec = True

        return is_spec

    def _is_binary(self) -> bool:
        return self.signal_dict["data"].dtype == bool

    # Splitting /subclassing methods
    def _split_signal_dict(self):
        """Select the suitable _mountains_object_types"""

        n_nav = self._n_ax_nav
        n_sig = self._n_ax_sig

        # Here, I manually unfold the nested conditions for legibility.
        # Since there are a fixed number of dimensions supported by
        # digitalsurf .sur/.pro files, I think this is the best way to
        # proceed.
        if (n_nav, n_sig) == (0, 1):
            if self._is_spectrum():
                self._split_spectrum()
            else:
                self._split_profile()
        elif (n_nav, n_sig) == (0, 2):
            if self._is_binary():
                self._split_binary_img()
            elif is_rgb(self.signal_dict["data"]):  # "_RGBIMAGE"
                self._split_rgb()
            elif is_rgba(self.signal_dict["data"]):
                warnings.warn(
                    "A channel discarded upon saving \
                              RGBA signal in .sur format"
                )
                self._split_rgb()
            else:  # _INTENSITYSURFACE
                self._split_surface()
        elif (n_nav, n_sig) == (1, 0):
            warnings.warn(
                f"Exporting surface signal dimension {n_sig} and navigation dimension \
                          {n_nav} falls back on profile type but is not good practice. Consider \
                          transposing before saving to avoid unexpected behaviour."
            )
            self._split_profile()
        elif (n_nav, n_sig) == (1, 1):
            if self._is_spectrum():
                self._split_spectrum()
            else:
                self._split_profileserie()
        elif (n_nav, n_sig) == (1, 2):
            if is_rgb(self.signal_dict["data"]):
                self._split_rgbserie()
            elif is_rgba(self.signal_dict["data"]):
                warnings.warn(
                    "Alpha channel discarded upon saving RGBA signal in .sur format"
                )
                self._split_rgbserie()
            else:
                self._split_surfaceserie()
        elif (n_nav, n_sig) == (2, 0):
            warnings.warn(
                f"Signal dimension {n_sig} and navigation dimension {n_nav} exported as surface type. Consider transposing signal object before exporting if this is intentional."
            )
            if self._is_binary():
                self._split_binary_img()
            elif is_rgb(self.signal_dict["data"]):  # "_RGBIMAGE"
                self._split_rgb()
            elif is_rgba(self.signal_dict["data"]):
                warnings.warn(
                    "A channel discarded upon saving \
                            RGBA signal in .sur format"
                )
                self._split_rgb()
            else:
                self._split_surface()
        elif (n_nav, n_sig) == (2, 1):
            self._split_hyperspectral()
        else:
            raise MountainsMapFileError(
                msg=f"Object with signal dimension {n_sig} and navigation dimension {n_nav} not supported for .sur export"
            )

    def _split_spectrum(
        self,
    ):
        """Set _Object_type, axes except Z, data_split, objtype_split _N_data_objects, _N_data_channels"""
        # When splitting spectrum, no series axis (T/W),
        # X axis is the spectral dimension and Y the series dimension (if series).
        obj_type = 20
        self._Object_type = self._mountains_object_types[obj_type]

        nax_nav = self._n_ax_nav
        nax_sig = self._n_ax_sig

        # _split_signal_dict ensures that the correct dims are sent here.
        if (nax_nav, nax_sig) == (0, 1) or (nax_nav, nax_sig) == (1, 0):
            self.Xaxis = self.signal_dict["axes"][0]
        elif (nax_nav, nax_sig) == (1, 1):
            self.Xaxis = next(
                ax for ax in self.signal_dict["axes"] if not ax["navigate"]
            )
            self.Yaxis = next(ax for ax in self.signal_dict["axes"] if ax["navigate"])

        self.data_split = [self.signal_dict["data"]]
        self.objtype_split = [obj_type]
        self._N_data_objects = 1
        self._N_data_channels = 1

    def _split_profile(
        self,
    ):
        """Set _Object_type, axes except Z, data_split, objtype_split _N_data_objects, _N_data_channels"""

        obj_type = 1
        self._Object_type = self._mountains_object_types[obj_type]
        self.Xaxis = self.signal_dict["axes"][0]
        self.data_split = [self.signal_dict["data"]]
        self.objtype_split = [obj_type]
        self._N_data_objects = 1
        self._N_data_channels = 1

    def _split_profileserie(
        self,
    ):
        """Set _Object_type, axes except Z, data_split, objtype_split _N_data_objects, _N_data_channels"""
        obj_type = 4  # '_PROFILESERIE'
        self._Object_type = self._mountains_object_types[obj_type]

        self.Xaxis = next(ax for ax in self.signal_dict["axes"] if not ax["navigate"])
        self.Taxis = next(ax for ax in self.signal_dict["axes"] if ax["navigate"])

        self.data_split = self._split_data_alongaxis(self.Taxis)
        self.objtype_split = [obj_type] + [1] * (len(self.data_split) - 1)
        self._N_data_objects = len(self.objtype_split)
        self._N_data_channels = 1

    def _split_binary_img(
        self,
    ):
        """Set _Object_type, axes except Z, data_split, objtype_split _N_data_objects, _N_data_channels"""
        obj_type = 3
        self._Object_type = self._mountains_object_types[obj_type]

        self.Xaxis = self.signal_dict["axes"][1]
        self.Yaxis = self.signal_dict["axes"][0]

        self.data_split = [self.signal_dict["data"]]
        self.objtype_split = [obj_type]
        self._N_data_objects = 1
        self._N_data_channels = 1

    def _split_rgb(
        self,
    ):
        """Set _Object_type, axes except Z, data_split, objtype_split _N_data_objects, _N_data_channels"""
        obj_type = 12
        self._Object_type = self._mountains_object_types[obj_type]
        self.Xaxis = self.signal_dict["axes"][1]
        self.Yaxis = self.signal_dict["axes"][0]
        self.data_split = [
            np.int32(self.signal_dict["data"]["R"]),
            np.int32(self.signal_dict["data"]["G"]),
            np.int32(self.signal_dict["data"]["B"]),
        ]
        self.objtype_split = [obj_type] + [10, 10]
        self._N_data_objects = 1
        self._N_data_channels = 3

    def _split_surface(
        self,
    ):
        """Set _Object_type, axes except Z, data_split, objtype_split _N_data_objects, _N_data_channels"""
        obj_type = 2
        self._Object_type = self._mountains_object_types[obj_type]
        self.Xaxis = self.signal_dict["axes"][1]
        self.Yaxis = self.signal_dict["axes"][0]
        self.data_split = [self.signal_dict["data"]]
        self.objtype_split = [obj_type]
        self._N_data_objects = 1
        self._N_data_channels = 1

    def _split_rgbserie(self):
        """Set _Object_type, axes except Z, data_split, objtype_split _N_data_objects, _N_data_channels"""
        obj_type = 18  # "_SERIESOFRGBIMAGE"
        self._Object_type = self._mountains_object_types[obj_type]

        sigaxes_iter = iter(ax for ax in self.signal_dict["axes"] if not ax["navigate"])
        self.Yaxis = next(sigaxes_iter)
        self.Xaxis = next(sigaxes_iter)
        self.Taxis = next(ax for ax in self.signal_dict["axes"] if ax["navigate"])
        tmp_data_split = self._split_data_alongaxis(self.Taxis)

        # self.data_split = []
        self.objtype_split = []
        for d in tmp_data_split:
            self.data_split += [
                d["R"].astype(np.int16).copy(),
                d["G"].astype(np.int16).copy(),
                d["B"].astype(np.int16).copy(),
            ]
            # self.objtype_split += [12,10,10]
        self.objtype_split = [12, 10, 10] * self.Taxis["size"]
        self.objtype_split[0] = obj_type
        # self.data_split = rgbx2regular_array(self.signal_dict['data'])

        self._N_data_objects = self.Taxis["size"]
        self._N_data_channels = 3

    def _split_surfaceserie(self):
        """Set _Object_type, axes except Z, data_split, objtype_split _N_data_objects, _N_data_channels"""
        obj_type = 5
        self._Object_type = self._mountains_object_types[obj_type]
        sigaxes_iter = iter(ax for ax in self.signal_dict["axes"] if not ax["navigate"])
        self.Yaxis = next(sigaxes_iter)
        self.Xaxis = next(sigaxes_iter)
        self.Taxis = next(ax for ax in self.signal_dict["axes"] if ax["navigate"])
        self.data_split = self._split_data_alongaxis(self.Taxis)
        self.objtype_split = [2] * len(self.data_split)
        self.objtype_split[0] = obj_type
        self._N_data_objects = len(self.data_split)
        self._N_data_channels = 1

    def _split_hyperspectral(self):
        """Set _Object_type, axes except Z, data_split, objtype_split _N_data_objects, _N_data_channels"""
        obj_type = 21
        self._Object_type = self._mountains_object_types[obj_type]
        sigaxes_iter = iter(ax for ax in self.signal_dict["axes"] if ax["navigate"])
        self.Yaxis = next(sigaxes_iter)
        self.Xaxis = next(sigaxes_iter)
        self.Taxis = next(ax for ax in self.signal_dict["axes"] if not ax["navigate"])
        self.data_split = [self.signal_dict["data"]]
        self.objtype_split = [obj_type]
        self._N_data_objects = 1
        self._N_data_channels = 1

    def _split_data_alongaxis(self, axis: dict):
        """Split the data in a series of lower-dim datasets that can be exported to
        a surface / profile file"""
        idx = self.signal_dict["axes"].index(axis)
        # return idx
        datasplit = []
        for dslice in np.rollaxis(self.signal_dict["data"], idx):
            datasplit.append(dslice)
        return datasplit

    def _norm_data(self, data: np.ndarray, is_special: bool):
        """Normalize input data to 16-bits or 32-bits ints and initialize an axis on which the data is normalized.

        Args:
            data (np.ndarray): dataset
            is_special (bool): whether NaNs get sent to N.M points in the sur format and apply saturation

        Raises:
            MountainsMapFileError: raised if input is of complex type
            MountainsMapFileError: raised if input is of unsigned int type
            MountainsMapFileError: raised if input is of int > 32 bits type

        Returns:
            tuple[int,int,int,float,float,np.ndarray[int]]: pointsize, Zmin, Zmax, Zscale, Zoffset, data_int
        """
        data_type = data.dtype

        if np.issubdtype(data_type, np.complexfloating):
            raise MountainsMapFileError(
                "digitalsurf file formats do not support export of complex data. Convert data to real-value representations before before export"
            )
        elif data_type == bool:
            pointsize = 16
            Zmin = 0
            Zmax = 1
            Zscale = 1
            Zoffset = 0
            data_int = data.astype(np.int16)
        elif data_type == np.uint8:
            warnings.warn("np.uint8 datatype exported as np.int16.")
            pointsize = 16
            Zmin, Zmax, Zscale, Zoffset = self._norm_signed_int(data, is_special)
            data_int = data.astype(np.int16)
        elif data_type == np.uint16:
            warnings.warn("np.uint16 datatype exported as np.int32")
            pointsize = 32  # Pointsize has to be 16 or 32 in surf format
            Zmin, Zmax, Zscale, Zoffset = self._norm_signed_int(data, is_special)
            data_int = data.astype(np.int32)
        elif np.issubdtype(data_type, np.unsignedinteger):
            raise MountainsMapFileError(
                "digitalsurf file formats do not support unsigned int >16bits. Convert data to signed integers before export."
            )
        elif data_type == np.int8:
            pointsize = 16  # Pointsize has to be 16 or 32 in surf format
            Zmin, Zmax, Zscale, Zoffset = self._norm_signed_int(data, is_special)
            data_int = data.astype(np.int16)
        elif data_type == np.int16:
            pointsize = 16
            Zmin, Zmax, Zscale, Zoffset = self._norm_signed_int(data, is_special)
            data_int = data
        elif data_type == np.int32:
            pointsize = 32
            data_int = data
            Zmin, Zmax, Zscale, Zoffset = self._norm_signed_int(data, is_special)
        elif np.issubdtype(data_type, np.integer):
            raise MountainsMapFileError(
                "digitalsurf file formats do not support export integers larger than 32 bits. Convert data to 32-bit representation before exporting"
            )
        elif np.issubdtype(data_type, np.floating):
            pointsize = 32
            Zmin, Zmax, Zscale, Zoffset, data_int = self._norm_float(data, is_special)

        return pointsize, Zmin, Zmax, Zscale, Zoffset, data_int

    def _norm_signed_int(self, data: np.ndarray, is_special: bool = False):
        """Normalized data of integer type. No normalization per se, but the Zmin and Zmax
        threshold are set if saturation flagging is asked."""
        # There are no NaN values for integers. Special points means saturation of integer scale.
        data_int_min = np.iinfo(data.dtype).min
        data_int_max = np.iinfo(data.dtype).max

        is_satlo = (data == data_int_min).sum() >= 1 and is_special
        is_sathi = (data == data_int_max).sum() >= 1 and is_special

        Zmin = data_int_min + 1 if is_satlo else data.min()
        Zmax = data_int_max - 1 if is_sathi else data.max()
        Zscale = 1.0
        Zoffset = Zmin

        return Zmin, Zmax, Zscale, Zoffset

    def _norm_float(
        self,
        data: np.ndarray,
        is_special: bool = False,
    ):
        """Normalize float data on a 32 bits int scale. Inherently lossy
        but that's how things are with mountainsmap files."""

        Zoffset_f = np.nanmin(data)
        Zmax_f = np.nanmax(data)
        is_nan = np.any(np.isnan(data))

        if is_special and is_nan:
            Zmin = -(2 ** (32 - 1)) + 2
            Zmax = 2**32 + Zmin - 3
        else:
            Zmin = -(2 ** (32 - 1))
            Zmax = 2**32 + Zmin - 1

        Zscale = (Zmax_f - Zoffset_f) / (Zmax - Zmin)
        data_int = (data - Zoffset_f) / Zscale + Zmin

        if is_special and is_nan:
            data_int[np.isnan(data)] = Zmin - 2

        data_int = data_int.astype(np.int32)

        return Zmin, Zmax, Zscale, Zoffset_f, data_int

    def _get_Zname_Zunit(self, metadata: dict):
        """Attempt reading Z-axis name and Unit from metadata.Signal.Quantity field.
        Return empty str if do not exist.

        Returns:
            tuple[str,str]: Zname,Zunit
        """
        quantitystr: str = metadata.get("Signal", {}).get("quantity", "")
        quantitystr = quantitystr.strip()
        quantity = quantitystr.split(" ")
        if len(quantity) > 1:
            Zunit = quantity.pop()
            Zunit = Zunit.strip("()")
            Zname = " ".join(quantity)
        elif len(quantity) == 1:
            Zname = quantity.pop()
            Zunit = ""

        return Zname, Zunit

    def _build_workdict(
        self,
        data: np.ndarray,
        obj_type: int,
        metadata: dict = {},
        comment: str = "",
        is_special: bool = True,
        compressed: bool = True,
        object_name: str = "",
        operator_name: str = "",
        absolute: int = 0,
        private_zone: bytes = b"",
        client_zone: bytes = b"",
    ):
        """Populate _work_dict with the"""

        if not compressed:
            self._work_dict["_01_Signature"]["value"] = (
                "DIGITAL SURF"  # DSCOMPRESSED by default
            )
        else:
            self._work_dict["_01_Signature"]["value"] = (
                "DSCOMPRESSED"  # DSCOMPRESSED by default
            )

        # self._work_dict['_02_Format']['value'] = 0 # Dft. other possible value is 257 for MacintoshII computers with Motorola CPUs. Obv not supported...
        self._work_dict["_03_Number_of_Objects"]["value"] = self._N_data_objects
        # self._work_dict['_04_Version']['value'] = 1 # Version number. Always default.
        self._work_dict["_05_Object_Type"]["value"] = obj_type
        self._work_dict["_06_Object_Name"]["value"] = (
            object_name  # Obsolete, DOS-version only (Not supported)
        )
        self._work_dict["_07_Operator_Name"]["value"] = (
            operator_name  # Should be settable from kwargs
        )
        self._work_dict["_08_P_Size"]["value"] = self._N_data_channels

        self._work_dict["_09_Acquisition_Type"]["value"] = (
            0  # AFM data only, could be inferred
        )
        self._work_dict["_10_Range_Type"]["value"] = (
            0  # Only 1 for high-range (z-stage scanning), AFM data only, could be inferred
        )

        self._work_dict["_11_Special_Points"]["value"] = int(is_special)

        self._work_dict["_12_Absolute"]["value"] = (
            absolute  # Probably irrelevant in most cases. Absolute vs rel heights (for profilometers), can be inferred
        )
        self._work_dict["_13_Gauge_Resolution"]["value"] = (
            0.0  # Probably irrelevant. Only for profilometers (maybe AFM), can be inferred
        )

        # T-axis acts as W-axis for spectrum / hyperspectrum surfaces.
        if obj_type in [21]:
            ws = self.Taxis.get("size", 0)
        else:
            ws = 0
        self._work_dict["_14_W_Size"]["value"] = ws

        bsize, Zmin, Zmax, Zscale, Zoffset, data_int = self._norm_data(data, is_special)
        Zname, Zunit = self._get_Zname_Zunit(metadata)

        # Axes element set regardless of object size
        self._work_dict["_15_Size_of_Points"]["value"] = bsize
        self._work_dict["_16_Zmin"]["value"] = Zmin
        self._work_dict["_17_Zmax"]["value"] = Zmax
        self._work_dict["_18_Number_of_Points"]["value"] = self.Xaxis.get("size", 1)
        self._work_dict["_19_Number_of_Lines"]["value"] = self.Yaxis.get("size", 1)
        # This needs to be this way due to the way we export our hyp maps
        self._work_dict["_20_Total_Nb_of_Pts"]["value"] = self.Xaxis.get(
            "size", 1
        ) * self.Yaxis.get("size", 1)

        self._work_dict["_21_X_Spacing"]["value"] = self.Xaxis.get("scale", 0.0)
        self._work_dict["_22_Y_Spacing"]["value"] = self.Yaxis.get("scale", 0.0)
        self._work_dict["_23_Z_Spacing"]["value"] = Zscale
        self._work_dict["_24_Name_of_X_Axis"]["value"] = self.Xaxis.get("name", "")
        self._work_dict["_25_Name_of_Y_Axis"]["value"] = self.Yaxis.get("name", "")
        self._work_dict["_26_Name_of_Z_Axis"]["value"] = Zname
        self._work_dict["_27_X_Step_Unit"]["value"] = self.Xaxis.get("units", "")
        self._work_dict["_28_Y_Step_Unit"]["value"] = self.Yaxis.get("units", "")
        self._work_dict["_29_Z_Step_Unit"]["value"] = Zunit
        self._work_dict["_30_X_Length_Unit"]["value"] = self.Xaxis.get("units", "")
        self._work_dict["_31_Y_Length_Unit"]["value"] = self.Yaxis.get("units", "")
        self._work_dict["_32_Z_Length_Unit"]["value"] = Zunit
        self._work_dict["_33_X_Unit_Ratio"]["value"] = 1
        self._work_dict["_34_Y_Unit_Ratio"]["value"] = 1
        self._work_dict["_35_Z_Unit_Ratio"]["value"] = 1

        # _36_Imprint  -> Obsolete
        # _37_Inverted -> Always No
        # _38_Levelled -> Always No
        # _39_Obsolete -> Obsolete

        dt: datetime.datetime = get_date_time_from_metadata(
            metadata, formatting="datetime"
        )
        if dt is not None:
            self._work_dict["_40_Seconds"]["value"] = dt.second
            self._work_dict["_41_Minutes"]["value"] = dt.minute
            self._work_dict["_42_Hours"]["value"] = dt.hour
            self._work_dict["_43_Day"]["value"] = dt.day
            self._work_dict["_44_Month"]["value"] = dt.month
            self._work_dict["_45_Year"]["value"] = dt.year
            self._work_dict["_46_Day_of_week"]["value"] = dt.weekday()

        # _47_Measurement_duration -> Nonsaved and non-metadata, but float in seconds

        if compressed:
            data_bin = self._compress_data(
                data_int, nstreams=1
            )  # nstreams hard-set to 1. Could be unlocked in the future
            compressed_size = len(data_bin)
        else:
            fmt = (
                "<h" if self._work_dict["_15_Size_of_Points"]["value"] == 16 else "<i"
            )  # select between short and long integers
            data_bin = data_int.ravel().astype(fmt).tobytes()
            compressed_size = 0

        self._work_dict["_48_Compressed_data_size"]["value"] = (
            compressed_size  # Obsolete in case of non-compressed
        )

        # _49_Obsolete

        comment_len = len(f"{comment}".encode("latin-1"))
<<<<<<< HEAD
        if comment_len >= 2**15:
            warnings.warn(
                f"Comment exceeding max length of 32.0 kB and will be cropped"
            )
            comment_len = np.int16(2**15-1)
=======
        if comment_len > 2**15:
            warnings.warn("Comment exceeding max length of 32.0 kB and will be cropped")
            comment_len = np.int16(2**15)
>>>>>>> 7cfd261d

        self._work_dict["_50_Comment_size"]["value"] = comment_len

        privatesize = len(private_zone)
        if privatesize >= 2**15:
            warnings.warn(
                "Private size exceeding max length of 32.0 kB and will be cropped"
            )
            privatesize = np.uint16(2**15-1)

        self._work_dict["_51_Private_size"]["value"] = privatesize

        self._work_dict["_52_Client_zone"]["value"] = client_zone

        self._work_dict["_53_X_Offset"]["value"] = self.Xaxis.get("offset", 0.0)
        self._work_dict["_54_Y_Offset"]["value"] = self.Yaxis.get("offset", 0.0)
        self._work_dict["_55_Z_Offset"]["value"] = Zoffset
        self._work_dict["_56_T_Spacing"]["value"] = self.Taxis.get("scale", 0.0)
        self._work_dict["_57_T_Offset"]["value"] = self.Taxis.get("offset", 0.0)
        self._work_dict["_58_T_Axis_Name"]["value"] = self.Taxis.get("name", "")
        self._work_dict["_59_T_Step_Unit"]["value"] = self.Taxis.get("units", "")

        self._work_dict["_60_Comment"]["value"] = comment

        self._work_dict["_61_Private_zone"]["value"] = private_zone
        self._work_dict["_62_points"]["value"] = data_bin

    # Read methods
    def _read_sur_file(self):
        """Read the binary, possibly compressed, content of the surface
        file. Surface files can be encoded as single or a succession
        of objects. The file is thus read iteratively and from metadata of the
        first file"""

        with open(self.filename, "rb") as f:
            # We read the first object
            self._read_single_sur_object(f)
            # We append the first object to the content list
            self._append_work_dict_to_content()
            # Lookup how many objects are stored in the file and save
            self._N_data_objects = self._get_work_dict_key_value(
                "_03_Number_of_Objects"
            )
            self._N_data_channels = self._get_work_dict_key_value("_08_P_Size")

            # Determine how many objects we need to read, at least 1 object and 1 channel
            # even if metadata is set to 0 (happens sometimes)
            n_objects_to_read = max(self._N_data_channels, 1) * max(
                self._N_data_objects, 1
            )

            # Lookup what object type we are dealing with and save
            self._Object_type = DigitalSurfHandler._mountains_object_types[
                self._get_work_dict_key_value("_05_Object_Type")
            ]

            # if more than 1
            if n_objects_to_read > 1:
                # continue reading until everything is done
                for i in range(1, n_objects_to_read):
                    # We read an object
                    self._read_single_sur_object(f)
                    # We append it to content list
                    self._append_work_dict_to_content()

    def _read_single_sur_object(self, file):
        for key, val in self._work_dict.items():
            self._work_dict[key]["value"] = val["b_unpack_fn"](file)
            # print(f"{key}: {self._work_dict[key]['value']}")

    def _append_work_dict_to_content(self):
        """Save the values stored in the work dict in the surface file list"""
        datadict = deepcopy({key: val["value"] for key, val in self._work_dict.items()})
        self._list_sur_file_content.append(datadict)

    def _move_values_to_workdict(self, dic: dict):
        for key in self._work_dict:
            self._work_dict[key]["value"] = deepcopy(dic[key])

    def _get_work_dict_key_value(self, key):
        return self._work_dict[key]["value"]

    # Signal dictionary methods
    def _build_sur_dict(self):
        """Create a signal dict with an unpacked object"""

        # If the signal is of the type spectrum or hypercard
        if self._Object_type in ["_HYPCARD"]:
            self._build_hyperspectral_map()
        elif self._Object_type in ["_SPECTRUM"]:
            self._build_spectrum()
        elif self._Object_type in ["_PROFILE"]:
            self._build_general_1D_data()
        elif self._Object_type in ["_PROFILESERIE"]:
            self._build_1D_series()
        elif self._Object_type in ["_BINARYIMAGE"]:
            self._build_surface()
            self.signal_dict.update({"post_process": [self.post_process_binary]})
        elif self._Object_type in ["_SURFACE", "_INTENSITYIMAGE"]:
            self._build_surface()
        elif self._Object_type in ["_SURFACESERIE"]:
            self._build_surface_series()
        elif self._Object_type in ["_MULTILAYERSURFACE"]:
            self._build_surface_series()
        elif self._Object_type in ["_RGBSURFACE"]:
            self._build_RGB_surface()
        elif self._Object_type in ["_RGBIMAGE"]:
            self._build_RGB_image()
        elif self._Object_type in ["_RGBINTENSITYSURFACE"]:
            self._build_RGB_surface()
        elif self._Object_type in ["_SERIESOFRGBIMAGES"]:
            self._build_RGB_image_series()
        else:
            raise MountainsMapFileError(
                f"{self._Object_type} is not a supported mountain object."
            )

        return self.signal_dict

    @staticmethod
    def _build_Xax(unpacked_dict, ind=0, nav=False, binned=False):
        """Return X axis dictionary from an unpacked dict. index int and navigate
        boolean can be optionally passed. Default 0 and False respectively."""
        xax = {
            "name": unpacked_dict["_24_Name_of_X_Axis"],
            "size": unpacked_dict["_18_Number_of_Points"],
            "index_in_array": ind,
            "scale": unpacked_dict["_21_X_Spacing"],
            "offset": unpacked_dict["_53_X_Offset"],
            "units": unpacked_dict["_27_X_Step_Unit"],
            "navigate": nav,
            "is_binned": binned,
        }
        return xax

    @staticmethod
    def _build_Yax(unpacked_dict, ind=1, nav=False, binned=False):
        """Return X axis dictionary from an unpacked dict. index int and navigate
        boolean can be optionally passed. Default 1 and False respectively."""
        yax = {
            "name": unpacked_dict["_25_Name_of_Y_Axis"],
            "size": unpacked_dict["_19_Number_of_Lines"],
            "index_in_array": ind,
            "scale": unpacked_dict["_22_Y_Spacing"],
            "offset": unpacked_dict["_54_Y_Offset"],
            "units": unpacked_dict["_28_Y_Step_Unit"],
            "navigate": nav,
            "is_binned": binned,
        }
        return yax

    @staticmethod
    def _build_Tax(unpacked_dict, size_key, ind=0, nav=True, binned=False):
        """Return T axis dictionary from an unpacked surface object dict.
        Unlike x and y axes, the size key can be determined from various keys:
        _14_W_Size, _15_Size_of_Points or _03_Number_of_Objects. index int
        and navigate boolean can be optionally passed. Default 0 and
        True respectively."""

        # The T axis is somewhat special because it is only defined on series
        # and is thus only navigation. It is only defined on the first object
        # in a serie.
        # Here it needs to be checked that the T axis scale is not 0 Otherwise
        # it raises hyperspy errors
        scale = unpacked_dict["_56_T_Spacing"]
        if scale == 0:
            scale = 1

        tax = {
            "name": unpacked_dict["_58_T_Axis_Name"],
            "size": unpacked_dict[size_key],
            "index_in_array": ind,
            "scale": scale,
            "offset": unpacked_dict["_57_T_Offset"],
            "units": unpacked_dict["_59_T_Step_Unit"],
            "navigate": nav,
            "is_binned": binned,
        }
        return tax

    # Build methods for individual surface objects
    def _build_hyperspectral_map(
        self,
    ):
        """Build a hyperspectral map. Hyperspectral maps are single-object
        files with datapoints of _14_W_Size length"""

        # Check that the object contained only one object.
        # Probably overkill at this point but better safe than sorry
        if len(self._list_sur_file_content) != 1:
            raise MountainsMapFileError(
                "Input {:s} File is not of Hyperspectral type".format(self._Object_type)
            )

        # We get the dictionary with all the data
        hypdic = self._list_sur_file_content[0]

        # Add all the axes to the signal dict
        self.signal_dict["axes"].append(self._build_Yax(hypdic, ind=0, nav=True))
        self.signal_dict["axes"].append(self._build_Xax(hypdic, ind=1, nav=True))
        # Wavelength axis in hyperspectral surface files are stored as T Axis
        # with length set as _14_W_Size
        self.signal_dict["axes"].append(
            self._build_Tax(hypdic, "_14_W_Size", ind=2, nav=False)
        )

        # We reshape the data in the correct format
        self.signal_dict["data"] = hypdic["_62_points"].reshape(
            hypdic["_19_Number_of_Lines"],
            hypdic["_18_Number_of_Points"],
            hypdic["_14_W_Size"],
        )

        self._set_metadata_and_original_metadata(hypdic)

    def _build_general_1D_data(
        self,
    ):
        """Build general 1D Data objects. Currently work with spectra"""

        # Check that the object contained only one object.
        # Probably overkill at this point but better safe than sorry
        if len(self._list_sur_file_content) != 1:
            raise MountainsMapFileError("Corrupt file")

        # We get the dictionary with all the data
        hypdic = self._list_sur_file_content[0]

        # Add the axe to the signal dict
        self.signal_dict["axes"].append(self._build_Xax(hypdic, ind=0, nav=False))

        # We reshape the data in the correct format
        self.signal_dict["data"] = hypdic["_62_points"]

        # Build the metadata
        self._set_metadata_and_original_metadata(hypdic)

    def _build_spectrum(
        self,
    ):
        """Build spectra objects. Spectra and 1D series of spectra are
        saved in the same object."""

        # We get the dictionary with all the data
        hypdic = self._list_sur_file_content[0]

        # If there is more than 1 spectrum also add the navigation axis
        if hypdic["_19_Number_of_Lines"] != 1:
            self.signal_dict["axes"].append(self._build_Yax(hypdic, ind=0, nav=True))

        # Add the signal axis_src to the signal dict
        self.signal_dict["axes"].append(self._build_Xax(hypdic, ind=1, nav=False))

        # We reshape the data in the correct format.
        # Edit: the data is now squeezed for unneeded dimensions
        data_shape = (hypdic["_19_Number_of_Lines"], hypdic["_18_Number_of_Points"])
        data_array = np.squeeze(hypdic["_62_points"].reshape(data_shape, order="C"))

        self.signal_dict["data"] = data_array

        self._set_metadata_and_original_metadata(hypdic)

    def _build_1D_series(
        self,
    ):
        """Build a series of 1D objects. The T axis is navigation and set from
        the first object"""

        # First object dictionary
        hypdic = self._list_sur_file_content[0]

        # Metadata are set from first dictionary
        self._set_metadata_and_original_metadata(hypdic)

        # Add the series-axis to the signal dict
        self.signal_dict["axes"].append(
            self._build_Tax(hypdic, "_03_Number_of_Objects", ind=0, nav=True)
        )

        # All objects must share the same signal axis
        self.signal_dict["axes"].append(self._build_Xax(hypdic, ind=1, nav=False))

        # We put all the data together
        data = []
        for obj in self._list_sur_file_content:
            data.append(obj["_62_points"])

        self.signal_dict["data"] = np.stack(data)

    def _build_surface(
        self,
    ):
        """Build a surface"""

        # Check that the object contained only one object.
        # Probably overkill at this point but better safe than sorry
        if len(self._list_sur_file_content) != 1:
            raise MountainsMapFileError("CORRUPT {:s} FILE".format(self._Object_type))

        # We get the dictionary with all the data
        hypdic = self._list_sur_file_content[0]

        # Add all the axes to the signal dict
        self.signal_dict["axes"].append(self._build_Yax(hypdic, ind=0, nav=False))
        self.signal_dict["axes"].append(self._build_Xax(hypdic, ind=1, nav=False))

        # We reshape the data in the correct format
        shape = (hypdic["_19_Number_of_Lines"], hypdic["_18_Number_of_Points"])
        self.signal_dict["data"] = hypdic["_62_points"].reshape(shape)

        self._set_metadata_and_original_metadata(hypdic)

    def _build_surface_series(
        self,
    ):
        """Build a series of surfaces. The T axis is navigation and set from
        the first object"""

        # First object dictionary
        hypdic = self._list_sur_file_content[0]

        # Metadata are set from first dictionary
        self._set_metadata_and_original_metadata(hypdic)

        # Add the series-axis to the signal dict
        self.signal_dict["axes"].append(
            self._build_Tax(hypdic, "_03_Number_of_Objects", ind=0, nav=True)
        )

        # All objects must share the same signal axes
        self.signal_dict["axes"].append(self._build_Yax(hypdic, ind=1, nav=False))
        self.signal_dict["axes"].append(self._build_Xax(hypdic, ind=2, nav=False))

        # shape of the surfaces in the series
        shape = (hypdic["_19_Number_of_Lines"], hypdic["_18_Number_of_Points"])
        # We put all the data together
        data = []
        for obj in self._list_sur_file_content:
            data.append(obj["_62_points"].reshape(shape))

        self.signal_dict["data"] = np.stack(data)

    def _build_RGB_surface(
        self,
    ):
        """Build a series of surfaces. The T axis is navigation and set from
        P Size"""

        # First object dictionary
        hypdic = self._list_sur_file_content[0]

        # Metadata are set from first dictionary
        self._set_metadata_and_original_metadata(hypdic)

        # Add the series-axis to the signal dict
        self.signal_dict["axes"].append(
            self._build_Tax(hypdic, "_08_P_Size", ind=0, nav=True)
        )

        # All objects must share the same signal axes
        self.signal_dict["axes"].append(self._build_Yax(hypdic, ind=1, nav=False))
        self.signal_dict["axes"].append(self._build_Xax(hypdic, ind=2, nav=False))

        # shape of the surfaces in the series
        shape = (hypdic["_19_Number_of_Lines"], hypdic["_18_Number_of_Points"])
        # We put all the data together
        data = []
        for obj in self._list_sur_file_content:
            data.append(obj["_62_points"].reshape(shape))

        # Pushing data into the dictionary
        self.signal_dict["data"] = np.stack(data)

    def _build_RGB_image(
        self,
    ):
        """Build an RGB image. The T axis is navigation and set from
        P Size"""

        # First object dictionary
        hypdic = self._list_sur_file_content[0]

        # Metadata are set from first dictionary
        self._set_metadata_and_original_metadata(hypdic)

        # Add the series-axis to the signal dict
        self.signal_dict["axes"].append(
            self._build_Tax(hypdic, "_08_P_Size", ind=0, nav=True)
        )

        # All objects must share the same signal axes
        self.signal_dict["axes"].append(self._build_Yax(hypdic, ind=1, nav=False))
        self.signal_dict["axes"].append(self._build_Xax(hypdic, ind=2, nav=False))

        # shape of the surfaces in the series
        shape = (hypdic["_19_Number_of_Lines"], hypdic["_18_Number_of_Points"])
        # We put all the data together
        data = []
        for obj in self._list_sur_file_content:
            data.append(obj["_62_points"].reshape(shape))

        # Pushing data into the dictionary
        self.signal_dict["data"] = np.stack(data)

        self.signal_dict.update({"post_process": [self.post_process_RGB]})

    def _build_RGB_image_series(
        self,
    ):
        # First object dictionary
        hypdic = self._list_sur_file_content[0]

        # Metadata are set from first dictionary
        self._set_metadata_and_original_metadata(hypdic)

        # We build the series-axis
        self.signal_dict["axes"].append(
            self._build_Tax(hypdic, "_03_Number_of_Objects", ind=0, nav=False)
        )

        # All objects must share the same signal axes
        self.signal_dict["axes"].append(self._build_Yax(hypdic, ind=1, nav=False))
        self.signal_dict["axes"].append(self._build_Xax(hypdic, ind=2, nav=False))

        # shape of the surfaces in the series
        shape = (hypdic["_19_Number_of_Lines"], hypdic["_18_Number_of_Points"])
        nimg = hypdic["_03_Number_of_Objects"]
        nchan = hypdic["_08_P_Size"]
        # We put all the data together
        data = np.empty(shape=(nimg, *shape, nchan))
        i = 0
        for imgidx in range(nimg):
            for chanidx in range(nchan):
                obj = self._list_sur_file_content[i]
                data[imgidx, ..., chanidx] = obj["_62_points"].reshape(shape)
                i += 1

        # for obj in self._list_sur_file_content:
        #     data.append(obj["_62_points"].reshape(shape))

        # data = np.stack(data)

        # data = data.reshape(nimg,nchan,*shape)
        # data = np.rollaxis(data,)

        # Pushing data into the dictionary
        self.signal_dict["data"] = data

        # Add the color-axis to the signal dict so it can be consumed
        self.signal_dict["axes"].append(
            self._build_Tax(hypdic, "_08_P_Size", ind=3, nav=True)
        )

        self.signal_dict.update({"post_process": [self.post_process_RGB]})

    # Metadata utility methods

    @staticmethod
    def _choose_signal_type(unpacked_dict: dict) -> str:
        """Choose the correct signal type based on the header content"""
        if unpacked_dict.get("_26_Name_of_Z_Axis") in ["CL Intensity"]:
            return "CL"
        else:
            return ""

    def _build_generic_metadata(self, unpacked_dict):
        """Return a minimalistic metadata dictionary according to hyperspy
        format. Accept a dictionary as an input because dictionary with the
        headers of a mountians object.

        Parameters
        ----------
        unpacked_dict: dictionary from the header of a surface file

        Returns
        -------
        metadict: dictionnary in the hyperspy metadata format

        """

        # Formatting for complicated strings. We add parentheses to units
        qty_unit = unpacked_dict["_29_Z_Step_Unit"]
        # We strip unit from any character that might pre-format it
        qty_unit = qty_unit.strip(" \t\n()[]")
        # If unit string is still truthy after strip we add parentheses
        if qty_unit:
            qty_unit = "({:s})".format(qty_unit)

        quantity_str = " ".join([unpacked_dict["_26_Name_of_Z_Axis"], qty_unit]).strip()

        # Date and time are set in metadata only if all values are not set to 0

        date = [
            unpacked_dict["_45_Year"],
            unpacked_dict["_44_Month"],
            unpacked_dict["_43_Day"],
        ]
        if not all(v == 0 for v in date):
            date_str = "{:4d}-{:02d}-{:02d}".format(date[0], date[1], date[2])
        else:
            date_str = ""

        time = [
            unpacked_dict["_42_Hours"],
            unpacked_dict["_41_Minutes"],
            unpacked_dict["_40_Seconds"],
        ]

        if not all(v == 0 for v in time):
            time_str = "{:02d}:{:02d}:{:02d}".format(time[0], time[1], time[2])
        else:
            time_str = ""

        signal_type = self._choose_signal_type(unpacked_dict)

        # Metadata dictionary initialization
        metadict = {
            "General": {
                "authors": unpacked_dict["_07_Operator_Name"],
                "date": date_str,
                "original_filename": os.path.split(self.filename)[1],
                "time": time_str,
            },
            "Signal": {
                "quantity": quantity_str,
                "signal_type": signal_type,
            },
        }

        return metadict

    def _build_original_metadata(
        self,
    ):
        """Builds a metadata dictionary from the header"""
        original_metadata_dict = {}

        # Iteration over Number of data objects
        for i in range(self._N_data_objects):
            # Iteration over the Number of Data channels
            for j in range(max(self._N_data_channels, 1)):
                # Creating a dictionary key for each object
                k = (i + 1) * (j + 1)
                key = "Object_{:d}_Channel_{:d}".format(i, j)
                original_metadata_dict.update({key: {}})

                # We load one full object header
                a = self._list_sur_file_content[k - 1]

                # Save it as original metadata dictionary
                headerdict = {
                    "H" + k.lstrip("_"): a[k]
                    for k in a
                    if k not in ("_62_points", "_61_Private_zone")
                }

                original_metadata_dict[key].update({"Header": headerdict})

                # The second dictionary might contain custom mountainsmap params
                # Check if it is the case and append it to original metadata if yes
                valid_comment = self._check_comments(a["_60_Comment"], "$", "=")
                if valid_comment:
                    parsedict = self._MS_parse(a["_60_Comment"], "$", "=")
                    parsedict = {k.lstrip("_"): m for k, m in parsedict.items()}
                    original_metadata_dict[key].update({"Parsed": parsedict})

        return original_metadata_dict

    def _build_signal_specific_metadata(
        self,
    ) -> dict:
        """Build additional metadata specific to signal type.
        return a dictionary for update in the metadata."""
        if self.signal_dict["metadata"]["Signal"]["signal_type"] == "CL":
            return self._map_CL_metadata()
        else:
            return {}

    def _map_SEM_metadata(self) -> dict:
        """Return SEM metadata according to hyperspy specifications"""
        atto_omd = self.signal_dict["original_metadata"]
        # get nested dictionaries in an error-handling way
        atto_omd = atto_omd.get("Object_0_Channel_0", {})
        atto_omd = atto_omd.get("Parsed", {})
        if not atto_omd:
            return {}
        else:
            sem = atto_omd.get("SEM", {})
            stage_image = atto_omd.get("SITE IMAGE", {})

        sem_metadata = {
            # "beam_current": None,
            "beam_energy": sem.get("Beam Energy"),
            "beam_energy_units": sem.get("Beam Energy_units"),
            # "probe_area" : None,
            # "convergence_angle": None,
            "magnification": sem.get("Real Magnification"),
            "microscope": "Attolight Allalin",
            "Stage": {
                "rotation": stage_image.get("stage_rotation_z"),
                "rotation_units": "deg",
                "tilt_alpha": stage_image.get("stage_rotation_x"),
                "tilt_alpha_units": "deg",
                "tilt_beta": stage_image.get("stage_rotation_y"),
                "tilt_beta_units": "deg",
                "x": stage_image.get("stage_position_x"),
                "x_units": "mm",
                "y": stage_image.get("stage_position_y"),
                "y_units": "mm",
                "z": stage_image.get("stage_position_z"),
                "z_units": "mm",
            },
        }

        return sem_metadata

    def _map_Spectrometer_metadata(self) -> dict:
        """return Spectrometer metadata according to lumispy specifications"""
        atto_omd = self.signal_dict["original_metadata"]
        # get nested dictionaries in an error-handling way
        atto_omd = atto_omd.get("Object_0_Channel_0", {})
        atto_omd = atto_omd.get("Parsed", {})
        if not atto_omd:
            return {}
        else:
            spectrometer = atto_omd.get("SPECTROMETER", {})

        spectrometer_metadata = {
            # "model":
            # "acquisition_mode": ,
            "entrance_slit_width": spectrometer.get("Entrance slit width"),
            "entrance_slit_width_units": spectrometer.get("Entrance slit width_units"),
            "exit_slit_width": spectrometer.get("Exit slit width"),
            "exit_slit_width_units": spectrometer.get("Exit slit width_units"),
            "central_wavelength": spectrometer.get("Central wavelength"),
            "central_wavelength_units": spectrometer.get("Central wavelength_units"),
            # "start_wavelength(nm)":
            # "step_size(nm)"
            "Grating": spectrometer.get("Grating"),
            "groove_density": spectrometer.get("Grating - Groove Density"),
            "groove_density_units": spectrometer.get("Grating - Groove Density_units"),
            "blazing_wavelength": spectrometer.get("Grating - Blaze Angle"),
            "blazing_wavelength_units": spectrometer.get("Central wavelength_units"),
            "Filter": {"filter_type": spectrometer.get("Filter")},
        }

        return spectrometer_metadata

    def _map_spectral_detector_metadata(self) -> dict:
        """return Spectrometer metadata according to lumispy specifications"""

        atto_omd = self.signal_dict["original_metadata"]
        # get nested dictionaries in an error-handling way
        atto_omd = atto_omd.get("Object_0_Channel_0", {})
        atto_omd = atto_omd.get("Parsed", {})
        if not atto_omd:
            return {}
        else:
            ccd = atto_omd.get("CCD", {})

        spectral_detector_metadata = {
            "detector_type": "CCD",
            "model": ccd.get("Camera Model"),
            # "frames": ,
            "integration_time": ccd.get("Exposure Time"),
            "integration_time_units": ccd.get("Exposure Time"),
            # "saturation_fraction": CCD.get(''),
            "binning": (ccd.get("ReadMode"), ccd.get("Horizontal Binning")),
            # "processing": ,
            # "sensor_roi": ,
            "pixel_size": ccd.get("Pixel Width"),
            "pixel_size_units": ccd.get("Pixel Width_units"),
        }

        return spectral_detector_metadata

    def _map_CL_metadata(self) -> dict:
        """Build CL-signal-specific metadata. Currently maps from the hyperspy metadata format"""

        cl_metadata_dict = {
            "Acquisition_instrument": {
                "SEM": self._map_SEM_metadata(),
                "Spectrometer": self._map_Spectrometer_metadata(),
                "Detector": self._map_spectral_detector_metadata(),
            }
        }

        return cl_metadata_dict

    def _set_metadata_and_original_metadata(self, unpacked_dict):
        """Run successively _build_metadata and _build_original_metadata
        and set signal dictionary with results"""

        self.signal_dict["metadata"] = self._build_generic_metadata(unpacked_dict)
        self.signal_dict["original_metadata"] = self._build_original_metadata()
        self.signal_dict["metadata"].update(self._build_signal_specific_metadata())

    @staticmethod
    def _check_comments(commentsstr, prefix, delimiter):
        """Check if comment string is parsable into metadata dictionary.
        Some specific lines (empty or starting with @@) will be ignored,
        but any non-ignored line must conform to being a title line (beginning
        with the titlestart indicator) or being parsable (starting with Prefix
        and containing the key data delimiter). At the end, the comment is
        considered parsable if it contains minimum 1 parsable line and no
        non-ignorable non-parsable non-title line.

        Parameters
        ----------
        commentsstr: string containing comments
        prefix: string (or char) character assumed to start each line.
        '$' if a .sur file.
        delimiter: string that delimits the keyword from value. always '='

        Returns
        -------
        valid: boolean
        """

        # Titlestart markers start with Prefix ($) followed by underscore
        titlestart = "{:s}_".format(prefix)

        # We start by assuming that the comment string is valid
        # but contains 0 valid (= parsable) lines
        valid = True
        n_valid_lines = 0

        for line in commentsstr.splitlines():
            # Here we ignore any empty line or line starting with @@
            ignore = False
            if not line.strip() or line.startswith("@@"):
                ignore = True
            # If the line must not be ignored
            if not ignore:
                # If line starts with a titlestart marker we it counts as valid
                if line.startswith(titlestart):
                    n_valid_lines += 1
                # if it does not we check that it has the delimiter and
                # starts with prefix
                else:
                    # We check that line contains delimiter and prefix
                    # if it does the count of valid line is increased
                    if delimiter in line and line.startswith(prefix):
                        n_valid_lines += 1
                    # Otherwise the whole comment string is thrown out
                    else:
                        valid = False

        # finally, it total number of valid line is 0 we throw out this comments
        if n_valid_lines == 0:
            valid = False

        # return falsiness of the string.
        return valid

    @staticmethod
    def _MS_parse(str_ms, prefix, delimiter):
        """Parses a string containing metadata information. The string can be
        read from the comment section of a .sur file, or, alternatively, a file
        containing them with a similar formatting.

        Parameters
        ----------
        str_ms: string containing metadata
        prefix: string (or char) character assumed to start each line.
        '$' if a .sur file.
        delimiter: string that delimits the keyword from value. always '='

        Returns
        -------
        dict_ms: dictionnary in the correct hyperspy metadata format

        """
        # dict_ms is created as an empty dictionnary
        dict_ms = {}
        # Title lines start with an underscore
        titlestart = "{:s}_".format(prefix)

        key_main = None

        for line in str_ms.splitlines():
            # Here we ignore any empty line or line starting with @@
            ignore = False
            if not line.strip() or line.startswith("@@"):
                ignore = True
            # If the line must not be ignored
            if not ignore:
                if line.startswith(titlestart):
                    # We strip keys from whitespace at the end and beginning
                    key_main = line[len(titlestart) :].strip()
                    dict_ms[key_main] = {}
                elif line.startswith(prefix):
                    if key_main is None:
                        key_main = "UNTITLED"
                        dict_ms[key_main] = {}
                    key, *li_value = line.split(delimiter)
                    # Key is also stripped from beginning or end whitespace
                    key = key[len(prefix) :].strip()
                    str_value = li_value[0] if len(li_value) > 0 else ""
                    # remove whitespace at the beginning of value
                    str_value = str_value.strip()
                    li_value = str_value.split(" ")
                    try:
                        if key == "Grating":
                            dict_ms[key_main][key] = li_value[
                                0
                            ]  # we don't want to eval this one
                        else:
                            dict_ms[key_main][key] = ast.literal_eval(li_value[0])
                    except Exception:
                        dict_ms[key_main][key] = li_value[0]
                    if len(li_value) > 1:
                        dict_ms[key_main][key + "_units"] = li_value[1]
        return dict_ms

    @staticmethod
    def _get_comment_dict(
        original_metadata: dict, method: str = "auto", custom: dict = {}
    ) -> dict:
        """Return the dictionary used to set the dataset comments (akA custom parameters) while exporting a file.

        By default (method='auto'), tries to identify if the object was originally imported by rosettasciio
        from a digitalsurf .sur/.pro file with a comment field parsed as original_metadata (i.e.
        Object_0_Channel_0.Parsed). In that case, digitalsurf ignores non-parsed original metadata
        (ie .sur/.pro file headers). If the original metadata contains multiple objects with
        non-empty parsed content (Object_0_Channel_0.Parsed, Object_0_Channel_1.Parsed etc...), only
        the first non-empty X.Parsed sub-dictionary is returned. This falls back on returning the
        raw 'original_metadata'

        Optionally the raw 'original_metadata' dictionary can be exported (method='raw'),
        a custom dictionary provided by the user (method='custom'), or no comment at all (method='off')

        Args:
            method (str, optional): method to export. Defaults to 'auto'.
            custom (dict, optional): custom dictionary. Ignored unless method is set to 'custom', Defaults to {}.

        Raises:
            MountainsMapFileError: if an invalid key is entered

        Returns:
            dict: dictionary to be exported as a .sur object
        """
        if method == "raw":
            return original_metadata
        elif method == "custom":
            return custom
        elif method == "off":
            return {}
        elif method == "auto":
            pattern = re.compile(r"Object_\d*_Channel_\d*")
            omd = original_metadata
            # filter original metadata content of dict type and matching pattern.
            validfields = [
                omd[key]
                for key in omd
                if pattern.match(key) and isinstance(omd[key], dict)
            ]
            # In case none match, give up filtering and return raw
            if not validfields:
                return omd
            # In case some match, return first non-empty "Parsed" sub-dict
            for field in validfields:
                # Return none for non-existing "Parsed" key
                candidate = field.get("Parsed")
                # For non-none, non-empty dict-type candidate
                if candidate and isinstance(candidate, dict):
                    return candidate
                # dict casting for non-none but non-dict candidate
                elif candidate is not None:
                    return {"Parsed": candidate}
                # else none candidate, or empty dict -> do nothing
            # Finally, if valid fields are present but no candidate
            # did a non-empty return, it is safe to return empty
            return {}
        else:
            raise MountainsMapFileError(
                "Non-valid method for setting mountainsmap file comment. Choose one of: 'auto','raw','custom','off' "
            )

    @staticmethod
    def _stringify_dict(omd: dict):
        """Pack nested dictionary metadata into a string. Pack dictionary-type elements
        into digitalsurf "Section title" metadata type ('$_ preceding section title). Pack
        other elements into equal-sign separated key-value pairs.

        Supports the key-units logic {'key': value, 'key_units': 'un'} used in hyperspy.
        """

        # Separate dict into list of keys and list of values to authorize index-based pop/insert
        keys_queue = list(omd.keys())
        vals_queue = list(omd.values())
        # commentstring to be returned
        cmtstr: str = ""
        # Loop until queues are empty
        while keys_queue:
            # pop first object
            k = keys_queue.pop(0)
            v = vals_queue.pop(0)
            # if object is header
            if isinstance(v, dict):
                cmtstr += f"$_{k}\n"
                keys_queue = list(v.keys()) + keys_queue
                vals_queue = list(v.values()) + vals_queue
            else:
                try:
                    ku_idx = keys_queue.index(k + "_units")
                    has_units = True
                except ValueError:
                    ku_idx = None
                    has_units = False

                if has_units:
                    _ = keys_queue.pop(ku_idx)
                    vu = vals_queue.pop(ku_idx)
                    cmtstr += f"${k} = {v.__str__()} {vu}\n"
                else:
                    cmtstr += f"${k} = {v.__str__()}\n"

        return cmtstr

    # Post processing
    @staticmethod
    def post_process_RGB(signal):
        signal = signal.transpose()
        max_data = np.max(signal.data)
        if max_data <= 255:
            signal.change_dtype("uint8")
            signal.change_dtype("rgb8")
        elif max_data <= 65536:
            signal.change_dtype("uint16")
            signal.change_dtype("rgb16")
        else:
            warnings.warn(
                """RGB-announced data could not be converted to
            uint8 or uint16 datatype"""
            )

        return signal

    @staticmethod
    def post_process_binary(signal):
        signal.change_dtype("bool")
        return signal

    # pack/unpack binary quantities

    @staticmethod
    def _get_uint16(file):
        """Read a 16-bits int with a user-definable default value if
        no file is given"""
        b = file.read(2)
        return struct.unpack("<H", b)[0]

    @staticmethod
    def _set_uint16(file, val):
        file.write(struct.pack("<H", val))

    @staticmethod
    def _get_int16(
        file,
    ):
        """Read a 16-bits int with a user-definable default value if
        no file is given"""
        b = file.read(2)
        return struct.unpack("<h", b)[0]

    @staticmethod
    def _set_int16(file, val):
        file.write(struct.pack("<h", val))

    @staticmethod
    def _get_str(file, size, encoding="latin-1"):
        """Read a str of defined size in bytes with a user-definable default
        value if no file is given"""
        read_str = file.read(size).decode(encoding)
        return read_str.strip(" \t\n")

    @staticmethod
    def _set_str(file, val, size, encoding="latin-1"):
        """Write a str of defined size in bytes to a file. struct.pack
        will automatically trim the string if it is too long"""
        file.write(
            struct.pack(
                "<{:d}s".format(size),
                f"{val}".ljust(size).encode(encoding),
            )
        )

    @staticmethod
    def _get_int32(file):
        """Read a 32-bits int with a user-definable default value if no
        file is given"""
        b = file.read(4)
        return struct.unpack("<i", b)[0]

    @staticmethod
    def _set_int32(file, val):
        """Write a 32-bits int in a file f"""
        file.write(struct.pack("<i", val))

    @staticmethod
    def _get_float(
        file,
    ):
        """Read a 4-bytes (single precision) float from a binary file f with a
        default value if no file is given"""
        return struct.unpack("<f", file.read(4))[0]

    @staticmethod
    def _set_float(file, val):
        """write a 4-bytes (single precision) float in a file"""
        file.write(struct.pack("<f", val))

    @staticmethod
    def _get_uint32(
        file,
    ):
        b = file.read(4)
        return struct.unpack("<I", b)[0]

    @staticmethod
    def _set_uint32(file, val):
        file.write(struct.pack("<I", val))

    @staticmethod
    def _get_bytes(file, size):
        return file.read(size)

    @staticmethod
    def _set_bytes(file, val, size):
        file.write(struct.pack("<{:d}s".format(size), val))

    def _unpack_comment(self, file, encoding="latin-1"):
        commentsize = self._get_work_dict_key_value("_50_Comment_size")
        return self._get_str(file, commentsize, encoding)

    def _pack_comment(self, file, val, encoding="latin-1"):
        commentsize = self._get_work_dict_key_value("_50_Comment_size")
        self._set_str(file, val, commentsize)

    def _unpack_private(self, file, encoding="latin-1"):
        privatesize = self._get_work_dict_key_value("_51_Private_size")
        return self._get_str(file, privatesize, encoding)

    def _pack_private(self, file, val, encoding="latin-1"):
        privatesize = self._get_work_dict_key_value("_51_Private_size")
        self._set_str(file, val, privatesize)

    def _is_data_int(
        self,
    ):
        """Determine wether data consists of unscaled int values.
        This is not the case for all objects. Surface and surface series can admit
        this logic. In theory, hyperspectral studiables as well but it is more convenient
        to use them as floats due to typical data treatment in hyperspy (scaling etc)"""
        objtype = self._mountains_object_types[
            self._get_work_dict_key_value("_05_Object_Type")
        ]
        if objtype in ["_SURFACESERIE", "_SURFACE"]:
            scale = self._get_work_dict_key_value(
                "_23_Z_Spacing"
            ) / self._get_work_dict_key_value("_35_Z_Unit_Ratio")
            offset = self._get_work_dict_key_value("_55_Z_Offset")
            if float(scale).is_integer() and float(offset).is_integer():
                return True
            else:
                return False
        else:
            return False

    def _is_data_scaleint(
        self,
    ):
        """Digitalsurf image formats are not stored as their raw int values, but instead are
        scaled and a scale / offset is set so that the data scales down to uint. Why this is
        done this way is not clear to me."""
        objtype = self._mountains_object_types[
            self._get_work_dict_key_value("_05_Object_Type")
        ]
        if objtype in [
            "_RGBIMAGE",
            "_SERIESOFRGBIMAGES",
            "_INTENSITYIMAGE",
        ]:
            return True
        else:
            return False

    def _is_data_bin(self):
        """Digitalsurf image formats can be binary sometimes"""
        objtype = self._mountains_object_types[
            self._get_work_dict_key_value("_05_Object_Type")
        ]
        if objtype in [
            "_BINARYIMAGE",
        ]:
            return True
        else:
            return False

    def _get_uncompressed_datasize(self) -> int:
        """Return size of uncompressed data in bytes"""
        psize = int(self._get_work_dict_key_value("_15_Size_of_Points") / 8)
        # Datapoints in X and Y dimensions
        Npts_tot = self._get_work_dict_key_value("_20_Total_Nb_of_Pts")
        # Datasize in WL. max between value and 1 as often W_Size saved as 0
        Wsize = max(self._get_work_dict_key_value("_14_W_Size"), 1)
        # Wsize = 1

        datasize = Npts_tot * Wsize * psize

        return datasize

    def _unpack_data(self, file, encoding="latin-1"):
        # Size of datapoints in bytes. Always int16 (==2) or 32 (==4)
        psize = int(self._get_work_dict_key_value("_15_Size_of_Points") / 8)
        dtype = np.int16 if psize == 2 else np.int32

        if self._get_work_dict_key_value("_01_Signature") != "DSCOMPRESSED":
            # If the points are not compressed we need to read the exact
            # size occupied by datapoints

            # Datapoints in X and Y dimensions
            Npts_tot = self._get_work_dict_key_value("_20_Total_Nb_of_Pts")
            # Datasize in WL
            Wsize = max(self._get_work_dict_key_value("_14_W_Size"), 1)

            # We need to take into account the fact that Wsize is often
            # set to 0 instead of 1 in non-spectral data to compute the
            # space occupied by data in the file
            readsize = Npts_tot * psize * Wsize

            buf = file.read(readsize)
            # Read the exact size of the data
            _points = np.frombuffer(buf, dtype=dtype)

        else:
            # If the points are compressed do the uncompress magic. There
            # the space occupied by datapoints is self-taken care of.
            # Number of streams
            _directoryCount = self._get_uint32(file)

            # empty lists to store the read sizes
            rawLengthData = []
            zipLengthData = []
            for i in range(_directoryCount):
                # Size of raw and compressed data sizes in each stream
                rawLengthData.append(self._get_uint32(file))
                zipLengthData.append(self._get_uint32(file))

            # We now initialize an empty binary string to store the results
            rawData = b""
            for i in range(_directoryCount):
                # And for each stream we uncompress using zip lib
                # and add it to raw string
                rawData += zlib.decompress(file.read(zipLengthData[i]))

            # Finally numpy converts it to a numeric object
            _points = np.frombuffer(rawData, dtype=dtype)

        # rescale data
        # We set non measured points to nan according to .sur ways
        nm = []
        if self._get_work_dict_key_value("_11_Special_Points") == 1:
            # has non-measured points
            nm = _points == self._get_work_dict_key_value("_16_Zmin") - 2

        Zmin = self._get_work_dict_key_value("_16_Zmin")
        scale = self._get_work_dict_key_value(
            "_23_Z_Spacing"
        ) / self._get_work_dict_key_value("_35_Z_Unit_Ratio")
        offset = self._get_work_dict_key_value("_55_Z_Offset")

        # Packing data into ints or float, with or without scaling.
        if self._is_data_int():
            pass  # Case left here for future modification
        elif self._is_data_scaleint():
            _points = (_points.astype(float) - Zmin) * scale + offset
            _points = np.round(_points).astype(int)
        elif self._is_data_bin():
            pass
        else:
            _points = (_points.astype(float) - Zmin) * scale + offset
            _points[nm] = np.nan  # Ints have no nans

        # Return the points, rescaled
        return _points

    def _pack_data(self, file, val, encoding="latin-1"):
        """This needs to be special because it writes until the end of file."""
        # Also valid for uncompressed
        if self._get_work_dict_key_value("_01_Signature") != "DSCOMPRESSED":
            datasize = self._get_uncompressed_datasize()
        else:
            datasize = self._get_work_dict_key_value("_48_Compressed_data_size")
        self._set_bytes(file, val, datasize)

    @staticmethod
    def _compress_data(data_int, nstreams: int = 1) -> bytes:
        """Pack the input data using the digitalsurf zip approach and return the result as a
        binary string ready to be written onto a file."""

        if nstreams <= 0 or nstreams > 8:
            raise MountainsMapFileError(
                "Number of compression streams must be >= 1, <= 8"
            )

        bstr = b""
        bstr += struct.pack("<I", nstreams)

        data_1d = data_int.ravel()
        tot_size = len(data_1d)

        if tot_size % nstreams != 0:
            streamlen = len(data_1d) // nstreams + 1
        else:
            streamlen = len(data_1d) // nstreams

        zipdat = []
        for i in range(nstreams):
            # Extract sub-array and its raw size
            data_comp = data_1d[i * streamlen : (i + 1) * streamlen]
            rdl = len(data_comp) * data_comp.itemsize
            # rdl = len(data_comp.tobytes())

            # Compress and extract compressed size
            data_zip = zlib.compress(data_comp)
            cdl = len(data_zip)

            # Export bytes
            bstr += struct.pack("<I", rdl)
            bstr += struct.pack("<I", cdl)
            zipdat.append(data_zip)

        for zd in zipdat:
            bstr += zd

        return bstr


def file_reader(filename, lazy=False):
    """
    Read a mountainsmap ``.sur`` or ``.pro`` file.

    Parameters
    ----------
    %s
    %s

    %s
    """
    if lazy is not False:
        raise NotImplementedError("Lazy loading is not supported.")
    ds = DigitalSurfHandler(filename)

    ds._read_sur_file()

    surdict = ds._build_sur_dict()

    return [
        surdict,
    ]


def file_writer(
    filename,
    signal: dict,
    set_comments: str = "auto",
    is_special: bool = False,
    compressed: bool = True,
    comments: dict = {},
    object_name: str = "",
    operator_name: str = "",
    absolute: int = 0,
    private_zone: bytes = b"",
    client_zone: bytes = b"",
):
    """
    Write a mountainsmap ``.sur`` or ``.pro`` file.

    Parameters
    ----------
    %s
    %s
    set_comments : str , default = 'auto'
        Whether comments should be a simplified version original_metadata ('auto'),
        the raw original_metadata dictionary ('raw'), skipped ('off'), or supplied
<<<<<<< HEAD
         by the user as an additional kwarg ('custom').
    is_special : bool , default = False
        If True, NaN values in the dataset or integers reaching the boundary of the
         signed int-representation are flagged as non-measured or saturating,
         respectively. If False, those values are not flagged (converted to valid points).
    compressed : bool, default =True
        If True, compress the data in the export file using zlib. Can help dramatically
         reduce the file size.
=======
        by the user as an additional kwarg ('custom').
    is_special : bool , default = False
        If True, NaN values in the dataset or integers reaching the boundary of the
        signed int-representation are flagged as non-measured or saturating,
        respectively. If False, those values are not flagged (converted to valid points).
    compressed : bool, default =True
        If True, compress the data in the export file using zlib. Can help dramatically
        reduce the file size.
>>>>>>> 7cfd261d
    comments : dict, default = {}
        Set a custom dictionnary in the comments field of the exported file.
        Ignored if set_comments is not set to 'custom'.
    object_name : str, default = ''
        Set the object name field in the output file.
    operator_name : str, default = ''
        Set the operator name field in the exported file.
    absolute : int, default = 0,
        Unsigned int capable of flagging whether surface heights are relative (0) or
        absolute (1). Higher unsigned int values can be used to distinguish several
        data series sharing internal reference.
    private_zone : bytes, default = b'',
        Set arbitrary byte-content in the private_zone field of exported file metadata.
        Maximum size is 32.0 kB and content will be cropped if this size is exceeded.
    client_zone : bytes, default = b''
        Set arbitrary byte-content in the client_zone field of exported file metadata.
        Maximum size is 128 B and and content will be cropped if this size is exceeded.
    """
    ds = DigitalSurfHandler(filename=filename)
    ds.signal_dict = signal

    ds._build_sur_file_contents(
        set_comments,
        is_special,
        compressed,
        comments,
        object_name,
        operator_name,
        absolute,
        private_zone,
        client_zone,
    )
    ds._write_sur_file()


file_reader.__doc__ %= (FILENAME_DOC, LAZY_UNSUPPORTED_DOC, RETURNS_DOC)
file_writer.__doc__ %= (FILENAME_DOC, SIGNAL_DOC)<|MERGE_RESOLUTION|>--- conflicted
+++ resolved
@@ -1090,17 +1090,11 @@
         # _49_Obsolete
 
         comment_len = len(f"{comment}".encode("latin-1"))
-<<<<<<< HEAD
         if comment_len >= 2**15:
             warnings.warn(
                 f"Comment exceeding max length of 32.0 kB and will be cropped"
             )
             comment_len = np.int16(2**15-1)
-=======
-        if comment_len > 2**15:
-            warnings.warn("Comment exceeding max length of 32.0 kB and will be cropped")
-            comment_len = np.int16(2**15)
->>>>>>> 7cfd261d
 
         self._work_dict["_50_Comment_size"]["value"] = comment_len
 
@@ -2388,7 +2382,6 @@
     set_comments : str , default = 'auto'
         Whether comments should be a simplified version original_metadata ('auto'),
         the raw original_metadata dictionary ('raw'), skipped ('off'), or supplied
-<<<<<<< HEAD
          by the user as an additional kwarg ('custom').
     is_special : bool , default = False
         If True, NaN values in the dataset or integers reaching the boundary of the
@@ -2397,16 +2390,6 @@
     compressed : bool, default =True
         If True, compress the data in the export file using zlib. Can help dramatically
          reduce the file size.
-=======
-        by the user as an additional kwarg ('custom').
-    is_special : bool , default = False
-        If True, NaN values in the dataset or integers reaching the boundary of the
-        signed int-representation are flagged as non-measured or saturating,
-        respectively. If False, those values are not flagged (converted to valid points).
-    compressed : bool, default =True
-        If True, compress the data in the export file using zlib. Can help dramatically
-        reduce the file size.
->>>>>>> 7cfd261d
     comments : dict, default = {}
         Set a custom dictionnary in the comments field of the exported file.
         Ignored if set_comments is not set to 'custom'.
